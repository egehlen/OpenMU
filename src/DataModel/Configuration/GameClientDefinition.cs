--- conflicted
+++ resolved
@@ -4,22 +4,15 @@
 
 namespace MUnique.OpenMU.DataModel.Configuration
 {
-<<<<<<< HEAD
     using MUnique.OpenMU.DataModel.Composition;
-=======
     using MUnique.OpenMU.Interfaces;
->>>>>>> baace8dc
     using MUnique.OpenMU.Network.PlugIns;
 
     /// <summary>
     /// Defines a game client.
     /// </summary>
-<<<<<<< HEAD
     [AggregateRoot]
-    public class GameClientDefinition
-=======
     public class GameClientDefinition : IGameClientVersion
->>>>>>> baace8dc
     {
         /// <summary>
         /// Gets or sets the season.
