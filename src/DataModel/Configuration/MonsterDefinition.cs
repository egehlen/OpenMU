﻿// <copyright file="MonsterDefinition.cs" company="MUnique">
// Licensed under the MIT License. See LICENSE file in the project root for full license information.
// </copyright>

namespace MUnique.OpenMU.DataModel.Configuration
{
    using System;
    using System.Collections.Generic;
    using System.Linq;
    using MUnique.OpenMU.AttributeSystem;
<<<<<<< HEAD
    using MUnique.OpenMU.DataModel.Configuration.Quests;
=======
    using MUnique.OpenMU.DataModel.Composition;
>>>>>>> fe3ad8b0
    using MUnique.OpenMU.DataModel.Entities;

    /// <summary>
    /// Type of the window which will be openend when talking to the npc.
    /// TODO: Maybe change to a class and do it data-driven.
    /// </summary>
    public enum NpcWindow
    {
        /// <summary>
        /// No window defined.
        /// </summary>
        Undefined,

        /// <summary>
        /// A merchant window.
        /// </summary>
        Merchant,

        /// <summary>
        /// Another merchant window.
        /// </summary>
        Merchant1,

        /// <summary>
        /// A storage window.
        /// </summary>
        Storage,

        /// <summary>
        /// A vault storage.
        /// </summary>
        VaultStorage,

        /// <summary>
        /// A chaos machine window.
        /// </summary>
        ChaosMachine,

        /// <summary>
        /// A devil square window.
        /// </summary>
        DevilSquare,

        /// <summary>
        /// A blood castle window.
        /// </summary>
        BloodCastle,

        /// <summary>
        /// The pet trainer window.
        /// </summary>
        PetTrainer,

        /// <summary>
        /// The lahap window.
        /// </summary>
        Lahap,

        /// <summary>
        /// The castle senior window.
        /// </summary>
        CastleSeniorNPC,

        /// <summary>
        /// The elphis refinery window.
        /// </summary>
        ElphisRefinery,

        /// <summary>
        /// The refine stone making window.
        /// </summary>
        RefineStoneMaking,

        /// <summary>
        /// The jewel of harmony option removal window.
        /// </summary>
        RemoveJohOption,

        /// <summary>
        /// The illusion temple window.
        /// </summary>
        IllusionTemple,

        /// <summary>
        /// The chaos card combination window.
        /// </summary>
        ChaosCardCombination,

        /// <summary>
        /// The cherry blossom branches assembly window.
        /// </summary>
        CherryBlossomBranchesAssembly,

        /// <summary>
        /// The seed master window.
        /// </summary>
        SeedMaster,

        /// <summary>
        /// The seed researcher window.
        /// </summary>
        SeedResearcher,

        /// <summary>
        /// The stat reinitializer window.
        /// </summary>
        StatReInitializer,

        /// <summary>
        /// The delgado lucky coin registration window.
        /// </summary>
        DelgadoLuckyCoinRegistration,

        /// <summary>
        /// The doorkeeper titus duel watch window.
        /// </summary>
        DoorkeeperTitusDuelWatch,

        /// <summary>
        /// The lugard doppelganger entry window.
        /// </summary>
        LugardDoppelgangerEntry,

        /// <summary>
        /// The jerint gaion event entry window.
        /// </summary>
        JerintGaionEvententry,

        /// <summary>
        /// The julia warp market server window.
        /// </summary>
        JuliaWarpMarketServer,

        /// <summary>
        /// The guild master window.
        /// </summary>
        GuildMaster,

        /// <summary>
        /// The dialog window which allows to exchange or refine Lucky Item.
        /// Used by NPC "David".
        /// </summary>
        CombineLuckyItem,

        /// <summary>
        /// The specific npc dialog. The client knows which dialog should be shown.
        /// </summary>
        /// <remarks>Npc Numbers: 257, 543, 544, 566, 567, 568, 581.</remarks>
        NpcDialog,
    }

    /// <summary>
    /// A definition for a monster (or NPC in general).
    /// </summary>
    public class MonsterDefinition
    {
        /// <summary>
        /// Gets or sets the unique number of this monster.
        /// </summary>
        public short Number { get; set; }

        /// <summary>
        /// Gets or sets the designation of this monster.
        /// Not relevant for the server, however helpful for debugging/logging.
        /// </summary>
        public string Designation { get; set; }

        /// <summary>
        /// Gets or sets the range in which a monster will move randomly?
        /// It is not used yet. TODO: Find out what it's really good for. Remove, if not needed.
        /// </summary>
        public byte MoveRange { get; set; }

        /// <summary>
        /// Gets or sets the attack range in which the monster can attack without moving closer to the target.
        /// </summary>
        /// <value>
        /// The attack range.
        /// </value>
        public byte AttackRange { get; set; }

        /// <summary>
        /// Gets or sets the view range in which the monster can recognize its targets.
        /// </summary>
        public short ViewRange { get; set; }

        /// <summary>
        /// Gets or sets the move delay for each step.
        /// </summary>
        public TimeSpan MoveDelay { get; set; }

        /// <summary>
        /// Gets or sets the attack delay, which is the time between attacks.
        /// </summary>
        public TimeSpan AttackDelay { get; set; }

        /// <summary>
        /// Gets or sets the delay which is waited until a died instance respawns.
        /// </summary>
        public TimeSpan RespawnDelay { get; set; }

        /// <summary>
        /// Gets or sets the attribute.
        /// Not sure what this is.
        /// Maybe the maximum numbers of concurrent additional attributes / magic effects?
        /// TODO.
        /// </summary>
        public byte Attribute { get; set; }

        /// <summary>
        /// Gets or sets the skill.
        /// TODO Not sure what this means yet.
        /// I guess it is the magic effect, like stunning (skill 23 @ Dark Elf).
        /// </summary>
        public short Skill { get; set; }

        /// <summary>
        /// Gets or sets the number of maximum item drops after an instance of this monster died.
        /// </summary>
        public int NumberOfMaximumItemDrops { get; set; }

        /// <summary>
        /// Gets or sets the id of the npc window.
        /// </summary>
        public NpcWindow NpcWindow { get; set; }

        /// <summary>
        /// Gets or sets the skill with which this monster is attacking. Also known as "Attack type".
        /// </summary>
        public virtual Skill AttackSkill { get; set; }

        /// <summary>
        /// Gets or sets the items of the merchant store. Is only relevant for merchant NPCs.
        /// </summary>
        [MemberOfAggregate]
        public virtual ItemStorage MerchantStore { get; set; }

        /// <summary>
        /// Gets or sets the item craftings. Is only relevant for crafting NPCs (chaos goblin etc.).
        /// </summary>
        [MemberOfAggregate]
        public virtual ICollection<ItemCrafting.ItemCrafting> ItemCraftings { get; protected set; }

        /// <summary>
        /// Gets or sets the drop item groups.
        /// Some monsters drop special items. Examples: Kundun has the chance to drop ancient items.
        /// </summary>
        public virtual ICollection<DropItemGroup> DropItemGroups { get; protected set; }

        /// <summary>
        /// Gets or sets the attributes of this monster.
        /// </summary>
        [MemberOfAggregate]
        public virtual ICollection<MonsterAttribute> Attributes { get; protected set; }

        /// <summary>
        /// Gets or sets the quests which can be started through this npc.
        /// </summary>
        public virtual ICollection<QuestDefinition> Quests { get; protected set; }

        /// <summary>
        /// Attribute default accessor.
        /// </summary>
        /// <param name="key">The attribute.</param>
        /// <returns>The value of the attribute.</returns>
        public float this[AttributeDefinition key]
        {
            get
            {
                return this.Attributes.First(a => a.AttributeDefinition == key).Value;
            }
        }

        /// <inheritdoc/>
        public override string ToString()
        {
            return $"{this.Number} - {this.Designation}";
        }
    }
}<|MERGE_RESOLUTION|>--- conflicted
+++ resolved
@@ -8,11 +8,8 @@
     using System.Collections.Generic;
     using System.Linq;
     using MUnique.OpenMU.AttributeSystem;
-<<<<<<< HEAD
     using MUnique.OpenMU.DataModel.Configuration.Quests;
-=======
     using MUnique.OpenMU.DataModel.Composition;
->>>>>>> fe3ad8b0
     using MUnique.OpenMU.DataModel.Entities;
 
     /// <summary>
