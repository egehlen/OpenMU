// <copyright file="UpdateVersion.cs" company="MUnique">
// Licensed under the MIT License. See LICENSE file in the project root for full license information.
// </copyright>

namespace MUnique.OpenMU.Persistence.Initialization.Updates;

/// <summary>
/// Enum which keeps track of the <see cref="IConfigurationUpdatePlugIn.Version"/>,
/// so that it's easier to know which number is next.
/// </summary>
public enum UpdateVersion
{
    /// <summary>
    /// Undefined version.
    /// </summary>
    Undefined = 0,

    /// <summary>
    /// The version of the <see cref="ChaosCastleDataUpdatePlugIn"/>.
    /// </summary>
    ChaosCastleDataUpdate = 1,

    /// <summary>
    /// The version of the <see cref="SystemConfigurationAddedPlugInSeason6"/>.
    /// </summary>
    SystemConfigurationAddedSeason6 = 2,

    /// <summary>
    /// The version of the <see cref="SystemConfigurationAddedPlugIn095d"/>.
    /// </summary>
    SystemConfigurationAdded095d = 3,

    /// <summary>
    /// The version of the <see cref="SystemConfigurationAddedPlugIn075"/>.
    /// </summary>
    SystemConfigurationAdded075 = 4,

    /// <summary>
    /// The version of the <see cref="SpawnFixesUpdatePlugIn"/>.
    /// </summary>
    SpawnFixesUpdate = 5,

    /// <summary>
    /// The version of the <see cref="FixLevelDiv20ExcOptionUpdatePlugIn"/>.
    /// </summary>
    FixLevelDiv20ExcOptionUpdate = 6,

    /// <summary>
    /// The version of the <see cref="FixSetBonusesPlugIn.Season6"/>.
    /// </summary>
    FixSetBonusesSeason6 = 7,

    /// <summary>
    /// The version of the <see cref="FixSetBonusesPlugIn.V095d"/>.
    /// </summary>
    FixSetBonuses095d = 8,

    /// <summary>
    /// The version of the <see cref="FixSetBonusesPlugIn.V075"/>.
    /// </summary>
    FixSetBonuses075 = 9,

    /// <summary>
    /// The version of the <see cref="FixWarpLevelUpdatePlugIn"/>.
    /// </summary>
    FixWarpLevelUpdate = 10,

    /// <summary>
    /// The version of the <see cref="AddQuestItemLimitPlugIn"/>.
    /// </summary>
    AddQuestItemLimit = 11,

    /// <summary>
    /// The version of the <see cref="AddGuardsDataPlugIn"/>.
    /// </summary>
    AddGuardsData = 12,

    /// <summary>
    /// The version of the <see cref="FixWarriorMorningStarPlugIn"/>.
    /// </summary>
    FixWarriorMorningStar = 13,

    /// <summary>
    /// The version of the <see cref="InfinityArrowSkillOnQuestCompletionPlugIn"/>.
    /// </summary>
    InfinityArrowSkillOnQuestCompletion = 15,

    /// <summary>
    /// The version of the <see cref="AddPointsPerResetAttributePlugIn"/>.
    /// </summary>
    AddPointsPerResetByClassAttribute = 16,

    /// <summary>
    /// The version of the <see cref="AddKalimaPlugIn"/>.
    /// </summary>
    AddKalima = 17,

    /// <summary>
    /// The version of the <see cref="AddDuelConfigurationPlugIn"/>.
    /// </summary>
    AddDuelConfiguration = 18,

    /// <summary>
    /// The version of the <see cref="ChainLightningUpdatePlugIn"/>.
    /// </summary>
    ChainLightningUpdate = 19,

    /// <summary>
    /// The version of the <see cref="WizEnhanceAndRagefighterSkillsUpdatePlugIn"/>.
    /// </summary>
    WizEnhanceAndRagefighterSkills = 20,

    /// <summary>
    /// The version of the <see cref="FixIgnoreDefenseSkillUpdatePlugIn"/>.
    /// </summary>
    FixIgnoreDefenseSkill = 21,

    /// <summary>
    /// The version of the <see cref="FixWingsAndCapesCraftingsUpdatePlugIn"/>.
    /// </summary>
    FixWingsAndCapesCraftings = 22,

    /// <summary>
    /// The version of the <see cref="FixDamageAbsorbItemsUpdatePlugIn"/>.
    /// </summary>
    FixDamageAbsorbItems = 23,

    /// <summary>
    /// The version of the <see cref="FixSocketSeedCraftingUpdatePlugIn"/>.
    /// </summary>
    FixSocketSeedCrafting = 24,

    /// <summary>
    /// The version of the <see cref="FixLifeSwellEffectUpdatePlugIn"/>.
    /// </summary>
    FixLifeSwellEffect = 25,

    /// <summary>
    /// The version of the <see cref="FixAncientDiscriminatorsUpdatePlugIn"/>.
    /// </summary>
    FixAncientDiscriminators = 26,

    /// <summary>
    /// The version of the <see cref="FixDrainLifeSkillUpdate"/>.
    /// </summary>
    FixDrainLifeSkill = 27,

    /// <summary>
    /// The version of the <see cref="AddItemDropGroupForJewelsUpdate075"/>.
    /// </summary>
    AddItemDropGroupForJewels075 = 28,

    /// <summary>
    /// The version of the <see cref="AddItemDropGroupForJewelsUpdate095D"/>.
    /// </summary>
    AddItemDropGroupForJewels095d = 29,

    /// <summary>
    /// The version of the <see cref="AddItemDropGroupForJewelsUpdateSeason6"/>.
    /// </summary>
    AddItemDropGroupForJewelsSeason6 = 30,

    /// <summary>
    /// The version of the <see cref="FixMaxManaAndAbilityJewelryOptionsUpdateSeason6"/>.
    /// </summary>
    FixMaxManaAndAbilityJewelryOptionsSeason6 = 31,

    /// <summary>
    /// The version of the <see cref="FixWingsDmgRatesUpdatePlugIn075"/>.
    /// </summary>
    FixWingsDmgRatesPlugIn075 = 32,

    /// <summary>
    /// The version of the <see cref="FixWingsDmgRatesUpdatePlugIn095D"/>.
    /// </summary>
    FixWingsDmgRatesPlugIn095d = 33,

    /// <summary>
    /// The version of the <see cref="FixWingsDmgRatesUpdatePlugInSeason6"/>.
    /// </summary>
    FixWingsDmgRatesPlugInSeason6 = 34,

    /// <summary>
<<<<<<< HEAD
    /// The version of the <see cref="AddAreaSkillSettingsUpdatePlugIn"/>.
    /// </summary>
    AddAreaSkillSettings = 36,
=======
    /// The version of the <see cref="AddHarmonyOptionWeightsUpdateSeason6"/>.
    /// </summary>
    AddHarmonyOptionWeightsSeason6 = 35,

    /// <summary>
    /// The version of the <see cref="FixDuelArenaSafezoneMapUpdate"/>.
    /// </summary>
    FixDuelArenaSafezoneMap = 36,

    /// The version of the <see cref="FixAttackSpeedCalculationUpdate"/>.
    /// </summary>
    FixAttackSpeedCalculation = 37,
>>>>>>> 1d4ef62e
}<|MERGE_RESOLUTION|>--- conflicted
+++ resolved
@@ -179,24 +179,22 @@
     /// The version of the <see cref="FixWingsDmgRatesUpdatePlugInSeason6"/>.
     /// </summary>
     FixWingsDmgRatesPlugInSeason6 = 34,
-
-    /// <summary>
-<<<<<<< HEAD
+    
+    /// The version of the <see cref="AddHarmonyOptionWeightsUpdateSeason6"/>.
+    /// </summary>
+    AddHarmonyOptionWeightsSeason6 = 35,
+
+    /// <summary>
+    /// The version of the <see cref="FixDuelArenaSafezoneMapUpdate"/>.
+    /// </summary>
+    FixDuelArenaSafezoneMap = 36,
+
+    /// The version of the <see cref="FixAttackSpeedCalculationUpdate"/>.
+    /// </summary>
+    FixAttackSpeedCalculation = 37,
+    
+    /// <summary>
     /// The version of the <see cref="AddAreaSkillSettingsUpdatePlugIn"/>.
     /// </summary>
-    AddAreaSkillSettings = 36,
-=======
-    /// The version of the <see cref="AddHarmonyOptionWeightsUpdateSeason6"/>.
-    /// </summary>
-    AddHarmonyOptionWeightsSeason6 = 35,
-
-    /// <summary>
-    /// The version of the <see cref="FixDuelArenaSafezoneMapUpdate"/>.
-    /// </summary>
-    FixDuelArenaSafezoneMap = 36,
-
-    /// The version of the <see cref="FixAttackSpeedCalculationUpdate"/>.
-    /// </summary>
-    FixAttackSpeedCalculation = 37,
->>>>>>> 1d4ef62e
+    AddAreaSkillSettings = 38,
 }