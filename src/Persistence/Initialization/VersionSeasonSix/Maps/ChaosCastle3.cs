﻿// <copyright file="ChaosCastle3.cs" company="MUnique">
// Licensed under the MIT License. See LICENSE file in the project root for full license information.
// </copyright>

namespace MUnique.OpenMU.Persistence.Initialization.VersionSeasonSix.Maps;

using MUnique.OpenMU.AttributeSystem;
using MUnique.OpenMU.DataModel.Configuration;
using MUnique.OpenMU.GameLogic.Attributes;
using MUnique.OpenMU.Persistence.Initialization.Skills;

/// <summary>
/// Initialization for the Chaos Castle 3.
/// </summary>
internal class ChaosCastle3 : BaseMapInitializer
{
    /// <summary>
    /// The Number of the Map.
    /// </summary>
    internal const byte Number = 20;

    /// <summary>
    /// The Name of the Map.
    /// </summary>
    internal const string Name = "Chaos Castle 3";

    /// <summary>
    /// Initializes a new instance of the <see cref="ChaosCastle3"/> class.
    /// </summary>
    /// <param name="context">The context.</param>
    /// <param name="gameConfiguration">The game configuration.</param>
    public ChaosCastle3(IContext context, GameConfiguration gameConfiguration)
        : base(context, gameConfiguration)
    {
    }

    /// <inheritdoc/>
    protected override byte SafezoneMapNumber => Devias.Number;

    /// <inheritdoc/>
    protected override byte MapNumber => Number;

    /// <inheritdoc/>
    protected override string MapName => Name;

    /// <inheritdoc/>
    protected override IEnumerable<MonsterSpawnArea> CreateMonsterSpawns()
    {
        // Monsters:
<<<<<<< HEAD
        yield return this.CreateMonsterSpawn(this.NpcDictionary[166], 026, 105, Direction.Undefined, SpawnTrigger.ManuallyForEvent); // Chaos Castle 5
        yield return this.CreateMonsterSpawn(this.NpcDictionary[166], 028, 090, Direction.Undefined, SpawnTrigger.ManuallyForEvent); // Chaos Castle 5
        yield return this.CreateMonsterSpawn(this.NpcDictionary[166], 028, 082, Direction.Undefined, SpawnTrigger.ManuallyForEvent); // Chaos Castle 5
        yield return this.CreateMonsterSpawn(this.NpcDictionary[166], 034, 078, Direction.Undefined, SpawnTrigger.ManuallyForEvent); // Chaos Castle 5
        yield return this.CreateMonsterSpawn(this.NpcDictionary[166], 039, 078, Direction.Undefined, SpawnTrigger.ManuallyForEvent); // Chaos Castle 5
        yield return this.CreateMonsterSpawn(this.NpcDictionary[166], 038, 080, Direction.Undefined, SpawnTrigger.ManuallyForEvent); // Chaos Castle 5
        yield return this.CreateMonsterSpawn(this.NpcDictionary[166], 038, 086, Direction.Undefined, SpawnTrigger.ManuallyForEvent); // Chaos Castle 5
        yield return this.CreateMonsterSpawn(this.NpcDictionary[166], 041, 082, Direction.Undefined, SpawnTrigger.ManuallyForEvent); // Chaos Castle 5
        yield return this.CreateMonsterSpawn(this.NpcDictionary[166], 032, 091, Direction.Undefined, SpawnTrigger.ManuallyForEvent); // Chaos Castle 5
        yield return this.CreateMonsterSpawn(this.NpcDictionary[166], 042, 090, Direction.Undefined, SpawnTrigger.ManuallyForEvent); // Chaos Castle 5
        yield return this.CreateMonsterSpawn(this.NpcDictionary[166], 030, 078, Direction.Undefined, SpawnTrigger.ManuallyForEvent); // Chaos Castle 5
        yield return this.CreateMonsterSpawn(this.NpcDictionary[166], 040, 098, Direction.Undefined, SpawnTrigger.ManuallyForEvent); // Chaos Castle 5
        yield return this.CreateMonsterSpawn(this.NpcDictionary[166], 033, 103, Direction.Undefined, SpawnTrigger.ManuallyForEvent); // Chaos Castle 5
        yield return this.CreateMonsterSpawn(this.NpcDictionary[166], 042, 105, Direction.Undefined, SpawnTrigger.ManuallyForEvent); // Chaos Castle 5
        yield return this.CreateMonsterSpawn(this.NpcDictionary[166], 035, 105, Direction.Undefined, SpawnTrigger.ManuallyForEvent); // Chaos Castle 5
        yield return this.CreateMonsterSpawn(this.NpcDictionary[166], 028, 097, Direction.Undefined, SpawnTrigger.ManuallyForEvent); // Chaos Castle 5
        yield return this.CreateMonsterSpawn(this.NpcDictionary[166], 028, 079, Direction.Undefined, SpawnTrigger.ManuallyForEvent); // Chaos Castle 5
        yield return this.CreateMonsterSpawn(this.NpcDictionary[166], 025, 082, Direction.Undefined, SpawnTrigger.ManuallyForEvent); // Chaos Castle 5
        yield return this.CreateMonsterSpawn(this.NpcDictionary[166], 033, 076, Direction.Undefined, SpawnTrigger.ManuallyForEvent); // Chaos Castle 5
        yield return this.CreateMonsterSpawn(this.NpcDictionary[166], 031, 080, Direction.Undefined, SpawnTrigger.ManuallyForEvent); // Chaos Castle 5
        yield return this.CreateMonsterSpawn(this.NpcDictionary[166], 038, 076, Direction.Undefined, SpawnTrigger.ManuallyForEvent); // Chaos Castle 5
        yield return this.CreateMonsterSpawn(this.NpcDictionary[166], 039, 082, Direction.Undefined, SpawnTrigger.ManuallyForEvent); // Chaos Castle 5
        yield return this.CreateMonsterSpawn(this.NpcDictionary[166], 042, 094, Direction.Undefined, SpawnTrigger.ManuallyForEvent); // Chaos Castle 5
        yield return this.CreateMonsterSpawn(this.NpcDictionary[166], 034, 090, Direction.Undefined, SpawnTrigger.ManuallyForEvent); // Chaos Castle 5
        yield return this.CreateMonsterSpawn(this.NpcDictionary[166], 030, 105, Direction.Undefined, SpawnTrigger.ManuallyForEvent); // Chaos Castle 5
        yield return this.CreateMonsterSpawn(this.NpcDictionary[166], 028, 100, Direction.Undefined, SpawnTrigger.ManuallyForEvent); // Chaos Castle 5
        yield return this.CreateMonsterSpawn(this.NpcDictionary[166], 035, 102, Direction.Undefined, SpawnTrigger.ManuallyForEvent); // Chaos Castle 5
        yield return this.CreateMonsterSpawn(this.NpcDictionary[166], 043, 096, Direction.Undefined, SpawnTrigger.ManuallyForEvent); // Chaos Castle 5
        yield return this.CreateMonsterSpawn(this.NpcDictionary[166], 025, 091, Direction.Undefined, SpawnTrigger.ManuallyForEvent); // Chaos Castle 5
        yield return this.CreateMonsterSpawn(this.NpcDictionary[166], 030, 098, Direction.Undefined, SpawnTrigger.ManuallyForEvent); // Chaos Castle 5
        yield return this.CreateMonsterSpawn(this.NpcDictionary[166], 041, 089, Direction.Undefined, SpawnTrigger.ManuallyForEvent); // Chaos Castle 5
        yield return this.CreateMonsterSpawn(this.NpcDictionary[166], 039, 095, Direction.Undefined, SpawnTrigger.ManuallyForEvent); // Chaos Castle 5
        yield return this.CreateMonsterSpawn(this.NpcDictionary[166], 029, 103, Direction.Undefined, SpawnTrigger.ManuallyForEvent); // Chaos Castle 5
        yield return this.CreateMonsterSpawn(this.NpcDictionary[166], 025, 097, Direction.Undefined, SpawnTrigger.ManuallyForEvent); // Chaos Castle 5
        yield return this.CreateMonsterSpawn(this.NpcDictionary[166], 027, 088, Direction.Undefined, SpawnTrigger.ManuallyForEvent); // Chaos Castle 5
        yield return this.CreateMonsterSpawn(this.NpcDictionary[166], 032, 089, Direction.Undefined, SpawnTrigger.ManuallyForEvent); // Chaos Castle 5
        yield return this.CreateMonsterSpawn(this.NpcDictionary[166], 037, 089, Direction.Undefined, SpawnTrigger.ManuallyForEvent); // Chaos Castle 5
        yield return this.CreateMonsterSpawn(this.NpcDictionary[166], 038, 099, Direction.Undefined, SpawnTrigger.ManuallyForEvent); // Chaos Castle 5
        yield return this.CreateMonsterSpawn(this.NpcDictionary[166], 043, 081, Direction.Undefined, SpawnTrigger.ManuallyForEvent); // Chaos Castle 5
        yield return this.CreateMonsterSpawn(this.NpcDictionary[166], 042, 075, Direction.Undefined, SpawnTrigger.ManuallyForEvent); // Chaos Castle 5
        yield return this.CreateMonsterSpawn(this.NpcDictionary[166], 024, 080, Direction.Undefined, SpawnTrigger.ManuallyForEvent); // Chaos Castle 5
        yield return this.CreateMonsterSpawn(this.NpcDictionary[166], 024, 089, Direction.Undefined, SpawnTrigger.ManuallyForEvent); // Chaos Castle 5
        yield return this.CreateMonsterSpawn(this.NpcDictionary[166], 024, 101, Direction.Undefined, SpawnTrigger.ManuallyForEvent); // Chaos Castle 5
        yield return this.CreateMonsterSpawn(this.NpcDictionary[166], 041, 096, Direction.Undefined, SpawnTrigger.ManuallyForEvent); // Chaos Castle 5
        yield return this.CreateMonsterSpawn(this.NpcDictionary[166], 041, 076, Direction.Undefined, SpawnTrigger.ManuallyForEvent); // Chaos Castle 5
        yield return this.CreateMonsterSpawn(this.NpcDictionary[166], 038, 096, Direction.Undefined, SpawnTrigger.ManuallyForEvent); // Chaos Castle 5
        yield return this.CreateMonsterSpawn(this.NpcDictionary[166], 032, 078, Direction.Undefined, SpawnTrigger.ManuallyForEvent); // Chaos Castle 5
        yield return this.CreateMonsterSpawn(this.NpcDictionary[166], 027, 104, Direction.Undefined, SpawnTrigger.ManuallyForEvent); // Chaos Castle 5
        yield return this.CreateMonsterSpawn(this.NpcDictionary[166], 044, 102, Direction.Undefined, SpawnTrigger.ManuallyForEvent); // Chaos Castle 5
        yield return this.CreateMonsterSpawn(this.NpcDictionary[166], 039, 093, Direction.Undefined, SpawnTrigger.ManuallyForEvent); // Chaos Castle 5

        yield return this.CreateMonsterSpawn(this.NpcDictionary[167], 026, 098, Direction.Undefined, SpawnTrigger.ManuallyForEvent); // Chaos Castle 6
        yield return this.CreateMonsterSpawn(this.NpcDictionary[167], 027, 086, Direction.Undefined, SpawnTrigger.ManuallyForEvent); // Chaos Castle 6
        yield return this.CreateMonsterSpawn(this.NpcDictionary[167], 026, 079, Direction.Undefined, SpawnTrigger.ManuallyForEvent); // Chaos Castle 6
        yield return this.CreateMonsterSpawn(this.NpcDictionary[167], 033, 081, Direction.Undefined, SpawnTrigger.ManuallyForEvent); // Chaos Castle 6
        yield return this.CreateMonsterSpawn(this.NpcDictionary[167], 026, 077, Direction.Undefined, SpawnTrigger.ManuallyForEvent); // Chaos Castle 6
        yield return this.CreateMonsterSpawn(this.NpcDictionary[167], 043, 077, Direction.Undefined, SpawnTrigger.ManuallyForEvent); // Chaos Castle 6
        yield return this.CreateMonsterSpawn(this.NpcDictionary[167], 043, 084, Direction.Undefined, SpawnTrigger.ManuallyForEvent); // Chaos Castle 6
        yield return this.CreateMonsterSpawn(this.NpcDictionary[167], 027, 094, Direction.Undefined, SpawnTrigger.ManuallyForEvent); // Chaos Castle 6
        yield return this.CreateMonsterSpawn(this.NpcDictionary[167], 029, 084, Direction.Undefined, SpawnTrigger.ManuallyForEvent); // Chaos Castle 6
        yield return this.CreateMonsterSpawn(this.NpcDictionary[167], 044, 087, Direction.Undefined, SpawnTrigger.ManuallyForEvent); // Chaos Castle 6
        yield return this.CreateMonsterSpawn(this.NpcDictionary[167], 038, 092, Direction.Undefined, SpawnTrigger.ManuallyForEvent); // Chaos Castle 6
        yield return this.CreateMonsterSpawn(this.NpcDictionary[167], 029, 101, Direction.Undefined, SpawnTrigger.ManuallyForEvent); // Chaos Castle 6
        yield return this.CreateMonsterSpawn(this.NpcDictionary[167], 038, 089, Direction.Undefined, SpawnTrigger.ManuallyForEvent); // Chaos Castle 6
        yield return this.CreateMonsterSpawn(this.NpcDictionary[167], 042, 099, Direction.Undefined, SpawnTrigger.ManuallyForEvent); // Chaos Castle 6
        yield return this.CreateMonsterSpawn(this.NpcDictionary[167], 029, 093, Direction.Undefined, SpawnTrigger.ManuallyForEvent); // Chaos Castle 6
        yield return this.CreateMonsterSpawn(this.NpcDictionary[167], 026, 084, Direction.Undefined, SpawnTrigger.ManuallyForEvent); // Chaos Castle 6
        yield return this.CreateMonsterSpawn(this.NpcDictionary[167], 029, 076, Direction.Undefined, SpawnTrigger.ManuallyForEvent); // Chaos Castle 6
        yield return this.CreateMonsterSpawn(this.NpcDictionary[167], 035, 079, Direction.Undefined, SpawnTrigger.ManuallyForEvent); // Chaos Castle 6
        yield return this.CreateMonsterSpawn(this.NpcDictionary[167], 041, 079, Direction.Undefined, SpawnTrigger.ManuallyForEvent); // Chaos Castle 6
        yield return this.CreateMonsterSpawn(this.NpcDictionary[167], 036, 081, Direction.Undefined, SpawnTrigger.ManuallyForEvent); // Chaos Castle 6
        yield return this.CreateMonsterSpawn(this.NpcDictionary[167], 041, 086, Direction.Undefined, SpawnTrigger.ManuallyForEvent); // Chaos Castle 6
        yield return this.CreateMonsterSpawn(this.NpcDictionary[167], 035, 092, Direction.Undefined, SpawnTrigger.ManuallyForEvent); // Chaos Castle 6
        yield return this.CreateMonsterSpawn(this.NpcDictionary[167], 038, 101, Direction.Undefined, SpawnTrigger.ManuallyForEvent); // Chaos Castle 6
        yield return this.CreateMonsterSpawn(this.NpcDictionary[167], 026, 102, Direction.Undefined, SpawnTrigger.ManuallyForEvent); // Chaos Castle 6
        yield return this.CreateMonsterSpawn(this.NpcDictionary[167], 038, 106, Direction.Undefined, SpawnTrigger.ManuallyForEvent); // Chaos Castle 6
        yield return this.CreateMonsterSpawn(this.NpcDictionary[167], 042, 102, Direction.Undefined, SpawnTrigger.ManuallyForEvent); // Chaos Castle 6
        yield return this.CreateMonsterSpawn(this.NpcDictionary[167], 030, 088, Direction.Undefined, SpawnTrigger.ManuallyForEvent); // Chaos Castle 6
        yield return this.CreateMonsterSpawn(this.NpcDictionary[167], 029, 091, Direction.Undefined, SpawnTrigger.ManuallyForEvent); // Chaos Castle 6
        yield return this.CreateMonsterSpawn(this.NpcDictionary[167], 041, 093, Direction.Undefined, SpawnTrigger.ManuallyForEvent); // Chaos Castle 6
        yield return this.CreateMonsterSpawn(this.NpcDictionary[167], 043, 091, Direction.Undefined, SpawnTrigger.ManuallyForEvent); // Chaos Castle 6
        yield return this.CreateMonsterSpawn(this.NpcDictionary[167], 032, 101, Direction.Undefined, SpawnTrigger.ManuallyForEvent); // Chaos Castle 6
        yield return this.CreateMonsterSpawn(this.NpcDictionary[167], 033, 105, Direction.Undefined, SpawnTrigger.ManuallyForEvent); // Chaos Castle 6
        yield return this.CreateMonsterSpawn(this.NpcDictionary[167], 024, 094, Direction.Undefined, SpawnTrigger.ManuallyForEvent); // Chaos Castle 6
        yield return this.CreateMonsterSpawn(this.NpcDictionary[167], 032, 094, Direction.Undefined, SpawnTrigger.ManuallyForEvent); // Chaos Castle 6
        yield return this.CreateMonsterSpawn(this.NpcDictionary[167], 036, 092, Direction.Undefined, SpawnTrigger.ManuallyForEvent); // Chaos Castle 6
        yield return this.CreateMonsterSpawn(this.NpcDictionary[167], 040, 091, Direction.Undefined, SpawnTrigger.ManuallyForEvent); // Chaos Castle 6
        yield return this.CreateMonsterSpawn(this.NpcDictionary[167], 040, 101, Direction.Undefined, SpawnTrigger.ManuallyForEvent); // Chaos Castle 6
        yield return this.CreateMonsterSpawn(this.NpcDictionary[167], 036, 076, Direction.Undefined, SpawnTrigger.ManuallyForEvent); // Chaos Castle 6
        yield return this.CreateMonsterSpawn(this.NpcDictionary[167], 026, 075, Direction.Undefined, SpawnTrigger.ManuallyForEvent); // Chaos Castle 6
        yield return this.CreateMonsterSpawn(this.NpcDictionary[167], 030, 082, Direction.Undefined, SpawnTrigger.ManuallyForEvent); // Chaos Castle 6
        yield return this.CreateMonsterSpawn(this.NpcDictionary[167], 024, 086, Direction.Undefined, SpawnTrigger.ManuallyForEvent); // Chaos Castle 6
        yield return this.CreateMonsterSpawn(this.NpcDictionary[167], 037, 104, Direction.Undefined, SpawnTrigger.ManuallyForEvent); // Chaos Castle 6
        yield return this.CreateMonsterSpawn(this.NpcDictionary[167], 039, 087, Direction.Undefined, SpawnTrigger.ManuallyForEvent); // Chaos Castle 6
        yield return this.CreateMonsterSpawn(this.NpcDictionary[167], 038, 084, Direction.Undefined, SpawnTrigger.ManuallyForEvent); // Chaos Castle 6
        yield return this.CreateMonsterSpawn(this.NpcDictionary[167], 030, 095, Direction.Undefined, SpawnTrigger.ManuallyForEvent); // Chaos Castle 6
        yield return this.CreateMonsterSpawn(this.NpcDictionary[167], 029, 086, Direction.Undefined, SpawnTrigger.ManuallyForEvent); // Chaos Castle 6
        yield return this.CreateMonsterSpawn(this.NpcDictionary[167], 040, 104, Direction.Undefined, SpawnTrigger.ManuallyForEvent); // Chaos Castle 6
        yield return this.CreateMonsterSpawn(this.NpcDictionary[167], 043, 098, Direction.Undefined, SpawnTrigger.ManuallyForEvent); // Chaos Castle 6
        yield return this.CreateMonsterSpawn(this.NpcDictionary[167], 041, 084, Direction.Undefined, SpawnTrigger.ManuallyForEvent); // Chaos Castle 6
=======
        yield return this.CreateMonsterSpawn(100, this.NpcDictionary[166], 026, 105, Direction.Undefined, SpawnTrigger.AutomaticDuringEvent); // Chaos Castle 5
        yield return this.CreateMonsterSpawn(101, this.NpcDictionary[166], 028, 090, Direction.Undefined, SpawnTrigger.AutomaticDuringEvent); // Chaos Castle 5
        yield return this.CreateMonsterSpawn(102, this.NpcDictionary[166], 028, 082, Direction.Undefined, SpawnTrigger.AutomaticDuringEvent); // Chaos Castle 5
        yield return this.CreateMonsterSpawn(103, this.NpcDictionary[166], 034, 078, Direction.Undefined, SpawnTrigger.AutomaticDuringEvent); // Chaos Castle 5
        yield return this.CreateMonsterSpawn(104, this.NpcDictionary[166], 039, 078, Direction.Undefined, SpawnTrigger.AutomaticDuringEvent); // Chaos Castle 5
        yield return this.CreateMonsterSpawn(105, this.NpcDictionary[166], 038, 080, Direction.Undefined, SpawnTrigger.AutomaticDuringEvent); // Chaos Castle 5
        yield return this.CreateMonsterSpawn(106, this.NpcDictionary[166], 038, 086, Direction.Undefined, SpawnTrigger.AutomaticDuringEvent); // Chaos Castle 5
        yield return this.CreateMonsterSpawn(107, this.NpcDictionary[166], 041, 082, Direction.Undefined, SpawnTrigger.AutomaticDuringEvent); // Chaos Castle 5
        yield return this.CreateMonsterSpawn(108, this.NpcDictionary[166], 032, 091, Direction.Undefined, SpawnTrigger.AutomaticDuringEvent); // Chaos Castle 5
        yield return this.CreateMonsterSpawn(109, this.NpcDictionary[166], 042, 090, Direction.Undefined, SpawnTrigger.AutomaticDuringEvent); // Chaos Castle 5
        yield return this.CreateMonsterSpawn(110, this.NpcDictionary[166], 030, 078, Direction.Undefined, SpawnTrigger.AutomaticDuringEvent); // Chaos Castle 5
        yield return this.CreateMonsterSpawn(111, this.NpcDictionary[166], 040, 098, Direction.Undefined, SpawnTrigger.AutomaticDuringEvent); // Chaos Castle 5
        yield return this.CreateMonsterSpawn(112, this.NpcDictionary[166], 033, 103, Direction.Undefined, SpawnTrigger.AutomaticDuringEvent); // Chaos Castle 5
        yield return this.CreateMonsterSpawn(113, this.NpcDictionary[166], 042, 105, Direction.Undefined, SpawnTrigger.AutomaticDuringEvent); // Chaos Castle 5
        yield return this.CreateMonsterSpawn(114, this.NpcDictionary[166], 035, 105, Direction.Undefined, SpawnTrigger.AutomaticDuringEvent); // Chaos Castle 5
        yield return this.CreateMonsterSpawn(115, this.NpcDictionary[166], 028, 097, Direction.Undefined, SpawnTrigger.AutomaticDuringEvent); // Chaos Castle 5
        yield return this.CreateMonsterSpawn(116, this.NpcDictionary[166], 028, 079, Direction.Undefined, SpawnTrigger.AutomaticDuringEvent); // Chaos Castle 5
        yield return this.CreateMonsterSpawn(117, this.NpcDictionary[166], 025, 082, Direction.Undefined, SpawnTrigger.AutomaticDuringEvent); // Chaos Castle 5
        yield return this.CreateMonsterSpawn(118, this.NpcDictionary[166], 033, 076, Direction.Undefined, SpawnTrigger.AutomaticDuringEvent); // Chaos Castle 5
        yield return this.CreateMonsterSpawn(119, this.NpcDictionary[166], 031, 080, Direction.Undefined, SpawnTrigger.AutomaticDuringEvent); // Chaos Castle 5
        yield return this.CreateMonsterSpawn(120, this.NpcDictionary[166], 038, 076, Direction.Undefined, SpawnTrigger.AutomaticDuringEvent); // Chaos Castle 5
        yield return this.CreateMonsterSpawn(121, this.NpcDictionary[166], 039, 082, Direction.Undefined, SpawnTrigger.AutomaticDuringEvent); // Chaos Castle 5
        yield return this.CreateMonsterSpawn(122, this.NpcDictionary[166], 042, 094, Direction.Undefined, SpawnTrigger.AutomaticDuringEvent); // Chaos Castle 5
        yield return this.CreateMonsterSpawn(123, this.NpcDictionary[166], 034, 090, Direction.Undefined, SpawnTrigger.AutomaticDuringEvent); // Chaos Castle 5
        yield return this.CreateMonsterSpawn(124, this.NpcDictionary[166], 030, 105, Direction.Undefined, SpawnTrigger.AutomaticDuringEvent); // Chaos Castle 5
        yield return this.CreateMonsterSpawn(125, this.NpcDictionary[166], 028, 100, Direction.Undefined, SpawnTrigger.AutomaticDuringEvent); // Chaos Castle 5
        yield return this.CreateMonsterSpawn(126, this.NpcDictionary[166], 035, 102, Direction.Undefined, SpawnTrigger.AutomaticDuringEvent); // Chaos Castle 5
        yield return this.CreateMonsterSpawn(127, this.NpcDictionary[166], 043, 096, Direction.Undefined, SpawnTrigger.AutomaticDuringEvent); // Chaos Castle 5
        yield return this.CreateMonsterSpawn(128, this.NpcDictionary[166], 025, 091, Direction.Undefined, SpawnTrigger.AutomaticDuringEvent); // Chaos Castle 5
        yield return this.CreateMonsterSpawn(129, this.NpcDictionary[166], 030, 098, Direction.Undefined, SpawnTrigger.AutomaticDuringEvent); // Chaos Castle 5
        yield return this.CreateMonsterSpawn(130, this.NpcDictionary[166], 041, 089, Direction.Undefined, SpawnTrigger.AutomaticDuringEvent); // Chaos Castle 5
        yield return this.CreateMonsterSpawn(131, this.NpcDictionary[166], 039, 095, Direction.Undefined, SpawnTrigger.AutomaticDuringEvent); // Chaos Castle 5
        yield return this.CreateMonsterSpawn(132, this.NpcDictionary[166], 029, 103, Direction.Undefined, SpawnTrigger.AutomaticDuringEvent); // Chaos Castle 5
        yield return this.CreateMonsterSpawn(133, this.NpcDictionary[166], 025, 097, Direction.Undefined, SpawnTrigger.AutomaticDuringEvent); // Chaos Castle 5
        yield return this.CreateMonsterSpawn(134, this.NpcDictionary[166], 027, 088, Direction.Undefined, SpawnTrigger.AutomaticDuringEvent); // Chaos Castle 5
        yield return this.CreateMonsterSpawn(135, this.NpcDictionary[166], 032, 089, Direction.Undefined, SpawnTrigger.AutomaticDuringEvent); // Chaos Castle 5
        yield return this.CreateMonsterSpawn(136, this.NpcDictionary[166], 037, 089, Direction.Undefined, SpawnTrigger.AutomaticDuringEvent); // Chaos Castle 5
        yield return this.CreateMonsterSpawn(137, this.NpcDictionary[166], 038, 099, Direction.Undefined, SpawnTrigger.AutomaticDuringEvent); // Chaos Castle 5
        yield return this.CreateMonsterSpawn(138, this.NpcDictionary[166], 043, 081, Direction.Undefined, SpawnTrigger.AutomaticDuringEvent); // Chaos Castle 5
        yield return this.CreateMonsterSpawn(139, this.NpcDictionary[166], 042, 075, Direction.Undefined, SpawnTrigger.AutomaticDuringEvent); // Chaos Castle 5
        yield return this.CreateMonsterSpawn(140, this.NpcDictionary[166], 024, 080, Direction.Undefined, SpawnTrigger.AutomaticDuringEvent); // Chaos Castle 5
        yield return this.CreateMonsterSpawn(141, this.NpcDictionary[166], 024, 089, Direction.Undefined, SpawnTrigger.AutomaticDuringEvent); // Chaos Castle 5
        yield return this.CreateMonsterSpawn(142, this.NpcDictionary[166], 024, 101, Direction.Undefined, SpawnTrigger.AutomaticDuringEvent); // Chaos Castle 5
        yield return this.CreateMonsterSpawn(143, this.NpcDictionary[166], 041, 096, Direction.Undefined, SpawnTrigger.AutomaticDuringEvent); // Chaos Castle 5
        yield return this.CreateMonsterSpawn(144, this.NpcDictionary[166], 041, 076, Direction.Undefined, SpawnTrigger.AutomaticDuringEvent); // Chaos Castle 5
        yield return this.CreateMonsterSpawn(145, this.NpcDictionary[166], 038, 096, Direction.Undefined, SpawnTrigger.AutomaticDuringEvent); // Chaos Castle 5
        yield return this.CreateMonsterSpawn(146, this.NpcDictionary[166], 032, 078, Direction.Undefined, SpawnTrigger.AutomaticDuringEvent); // Chaos Castle 5
        yield return this.CreateMonsterSpawn(147, this.NpcDictionary[166], 027, 104, Direction.Undefined, SpawnTrigger.AutomaticDuringEvent); // Chaos Castle 5
        yield return this.CreateMonsterSpawn(148, this.NpcDictionary[166], 044, 102, Direction.Undefined, SpawnTrigger.AutomaticDuringEvent); // Chaos Castle 5
        yield return this.CreateMonsterSpawn(149, this.NpcDictionary[166], 039, 093, Direction.Undefined, SpawnTrigger.AutomaticDuringEvent); // Chaos Castle 5

        yield return this.CreateMonsterSpawn(150, this.NpcDictionary[167], 026, 098, Direction.Undefined, SpawnTrigger.AutomaticDuringEvent); // Chaos Castle 6
        yield return this.CreateMonsterSpawn(151, this.NpcDictionary[167], 027, 086, Direction.Undefined, SpawnTrigger.AutomaticDuringEvent); // Chaos Castle 6
        yield return this.CreateMonsterSpawn(152, this.NpcDictionary[167], 026, 079, Direction.Undefined, SpawnTrigger.AutomaticDuringEvent); // Chaos Castle 6
        yield return this.CreateMonsterSpawn(153, this.NpcDictionary[167], 033, 081, Direction.Undefined, SpawnTrigger.AutomaticDuringEvent); // Chaos Castle 6
        yield return this.CreateMonsterSpawn(154, this.NpcDictionary[167], 026, 077, Direction.Undefined, SpawnTrigger.AutomaticDuringEvent); // Chaos Castle 6
        yield return this.CreateMonsterSpawn(155, this.NpcDictionary[167], 043, 077, Direction.Undefined, SpawnTrigger.AutomaticDuringEvent); // Chaos Castle 6
        yield return this.CreateMonsterSpawn(156, this.NpcDictionary[167], 043, 084, Direction.Undefined, SpawnTrigger.AutomaticDuringEvent); // Chaos Castle 6
        yield return this.CreateMonsterSpawn(157, this.NpcDictionary[167], 027, 094, Direction.Undefined, SpawnTrigger.AutomaticDuringEvent); // Chaos Castle 6
        yield return this.CreateMonsterSpawn(158, this.NpcDictionary[167], 029, 084, Direction.Undefined, SpawnTrigger.AutomaticDuringEvent); // Chaos Castle 6
        yield return this.CreateMonsterSpawn(159, this.NpcDictionary[167], 044, 087, Direction.Undefined, SpawnTrigger.AutomaticDuringEvent); // Chaos Castle 6
        yield return this.CreateMonsterSpawn(160, this.NpcDictionary[167], 038, 092, Direction.Undefined, SpawnTrigger.AutomaticDuringEvent); // Chaos Castle 6
        yield return this.CreateMonsterSpawn(161, this.NpcDictionary[167], 029, 101, Direction.Undefined, SpawnTrigger.AutomaticDuringEvent); // Chaos Castle 6
        yield return this.CreateMonsterSpawn(162, this.NpcDictionary[167], 038, 089, Direction.Undefined, SpawnTrigger.AutomaticDuringEvent); // Chaos Castle 6
        yield return this.CreateMonsterSpawn(163, this.NpcDictionary[167], 042, 099, Direction.Undefined, SpawnTrigger.AutomaticDuringEvent); // Chaos Castle 6
        yield return this.CreateMonsterSpawn(164, this.NpcDictionary[167], 029, 093, Direction.Undefined, SpawnTrigger.AutomaticDuringEvent); // Chaos Castle 6
        yield return this.CreateMonsterSpawn(165, this.NpcDictionary[167], 026, 084, Direction.Undefined, SpawnTrigger.AutomaticDuringEvent); // Chaos Castle 6
        yield return this.CreateMonsterSpawn(166, this.NpcDictionary[167], 029, 076, Direction.Undefined, SpawnTrigger.AutomaticDuringEvent); // Chaos Castle 6
        yield return this.CreateMonsterSpawn(167, this.NpcDictionary[167], 035, 079, Direction.Undefined, SpawnTrigger.AutomaticDuringEvent); // Chaos Castle 6
        yield return this.CreateMonsterSpawn(168, this.NpcDictionary[167], 041, 079, Direction.Undefined, SpawnTrigger.AutomaticDuringEvent); // Chaos Castle 6
        yield return this.CreateMonsterSpawn(169, this.NpcDictionary[167], 036, 081, Direction.Undefined, SpawnTrigger.AutomaticDuringEvent); // Chaos Castle 6
        yield return this.CreateMonsterSpawn(170, this.NpcDictionary[167], 041, 086, Direction.Undefined, SpawnTrigger.AutomaticDuringEvent); // Chaos Castle 6
        yield return this.CreateMonsterSpawn(171, this.NpcDictionary[167], 035, 092, Direction.Undefined, SpawnTrigger.AutomaticDuringEvent); // Chaos Castle 6
        yield return this.CreateMonsterSpawn(172, this.NpcDictionary[167], 038, 101, Direction.Undefined, SpawnTrigger.AutomaticDuringEvent); // Chaos Castle 6
        yield return this.CreateMonsterSpawn(173, this.NpcDictionary[167], 026, 102, Direction.Undefined, SpawnTrigger.AutomaticDuringEvent); // Chaos Castle 6
        yield return this.CreateMonsterSpawn(174, this.NpcDictionary[167], 038, 106, Direction.Undefined, SpawnTrigger.AutomaticDuringEvent); // Chaos Castle 6
        yield return this.CreateMonsterSpawn(175, this.NpcDictionary[167], 042, 102, Direction.Undefined, SpawnTrigger.AutomaticDuringEvent); // Chaos Castle 6
        yield return this.CreateMonsterSpawn(176, this.NpcDictionary[167], 030, 088, Direction.Undefined, SpawnTrigger.AutomaticDuringEvent); // Chaos Castle 6
        yield return this.CreateMonsterSpawn(177, this.NpcDictionary[167], 029, 091, Direction.Undefined, SpawnTrigger.AutomaticDuringEvent); // Chaos Castle 6
        yield return this.CreateMonsterSpawn(178, this.NpcDictionary[167], 041, 093, Direction.Undefined, SpawnTrigger.AutomaticDuringEvent); // Chaos Castle 6
        yield return this.CreateMonsterSpawn(179, this.NpcDictionary[167], 043, 091, Direction.Undefined, SpawnTrigger.AutomaticDuringEvent); // Chaos Castle 6
        yield return this.CreateMonsterSpawn(180, this.NpcDictionary[167], 032, 101, Direction.Undefined, SpawnTrigger.AutomaticDuringEvent); // Chaos Castle 6
        yield return this.CreateMonsterSpawn(181, this.NpcDictionary[167], 033, 105, Direction.Undefined, SpawnTrigger.AutomaticDuringEvent); // Chaos Castle 6
        yield return this.CreateMonsterSpawn(182, this.NpcDictionary[167], 024, 094, Direction.Undefined, SpawnTrigger.AutomaticDuringEvent); // Chaos Castle 6
        yield return this.CreateMonsterSpawn(183, this.NpcDictionary[167], 032, 094, Direction.Undefined, SpawnTrigger.AutomaticDuringEvent); // Chaos Castle 6
        yield return this.CreateMonsterSpawn(184, this.NpcDictionary[167], 036, 092, Direction.Undefined, SpawnTrigger.AutomaticDuringEvent); // Chaos Castle 6
        yield return this.CreateMonsterSpawn(185, this.NpcDictionary[167], 040, 091, Direction.Undefined, SpawnTrigger.AutomaticDuringEvent); // Chaos Castle 6
        yield return this.CreateMonsterSpawn(186, this.NpcDictionary[167], 040, 101, Direction.Undefined, SpawnTrigger.AutomaticDuringEvent); // Chaos Castle 6
        yield return this.CreateMonsterSpawn(187, this.NpcDictionary[167], 036, 076, Direction.Undefined, SpawnTrigger.AutomaticDuringEvent); // Chaos Castle 6
        yield return this.CreateMonsterSpawn(188, this.NpcDictionary[167], 026, 075, Direction.Undefined, SpawnTrigger.AutomaticDuringEvent); // Chaos Castle 6
        yield return this.CreateMonsterSpawn(189, this.NpcDictionary[167], 030, 082, Direction.Undefined, SpawnTrigger.AutomaticDuringEvent); // Chaos Castle 6
        yield return this.CreateMonsterSpawn(190, this.NpcDictionary[167], 024, 086, Direction.Undefined, SpawnTrigger.AutomaticDuringEvent); // Chaos Castle 6
        yield return this.CreateMonsterSpawn(191, this.NpcDictionary[167], 037, 104, Direction.Undefined, SpawnTrigger.AutomaticDuringEvent); // Chaos Castle 6
        yield return this.CreateMonsterSpawn(192, this.NpcDictionary[167], 039, 087, Direction.Undefined, SpawnTrigger.AutomaticDuringEvent); // Chaos Castle 6
        yield return this.CreateMonsterSpawn(193, this.NpcDictionary[167], 038, 084, Direction.Undefined, SpawnTrigger.AutomaticDuringEvent); // Chaos Castle 6
        yield return this.CreateMonsterSpawn(194, this.NpcDictionary[167], 030, 095, Direction.Undefined, SpawnTrigger.AutomaticDuringEvent); // Chaos Castle 6
        yield return this.CreateMonsterSpawn(195, this.NpcDictionary[167], 029, 086, Direction.Undefined, SpawnTrigger.AutomaticDuringEvent); // Chaos Castle 6
        yield return this.CreateMonsterSpawn(196, this.NpcDictionary[167], 040, 104, Direction.Undefined, SpawnTrigger.AutomaticDuringEvent); // Chaos Castle 6
        yield return this.CreateMonsterSpawn(197, this.NpcDictionary[167], 043, 098, Direction.Undefined, SpawnTrigger.AutomaticDuringEvent); // Chaos Castle 6
        yield return this.CreateMonsterSpawn(198, this.NpcDictionary[167], 041, 084, Direction.Undefined, SpawnTrigger.AutomaticDuringEvent); // Chaos Castle 6
>>>>>>> 01572855
    }

    /// <inheritdoc/>
    protected override void CreateMonsters()
    {
        {
            var monster = this.Context.CreateNew<MonsterDefinition>();
            this.GameConfiguration.Monsters.Add(monster);
            monster.Number = 166;
            monster.Designation = "Chaos Castle 5";
            monster.MoveRange = 50;
            monster.AttackRange = 1;
            monster.ViewRange = 7;
            monster.MoveDelay = new TimeSpan(400 * TimeSpan.TicksPerMillisecond);
            monster.AttackDelay = new TimeSpan(2000 * TimeSpan.TicksPerMillisecond);
            monster.RespawnDelay = new TimeSpan(10 * TimeSpan.TicksPerSecond);
            monster.Attribute = 2;
            monster.NumberOfMaximumItemDrops = 1;
            var attributes = new Dictionary<AttributeDefinition, float>
            {
                { Stats.Level, 54 },
                { Stats.MaximumHealth, 4000 },
                { Stats.MinimumPhysBaseDmg, 165 },
                { Stats.MaximumPhysBaseDmg, 168 },
                { Stats.DefenseBase, 105 },
                { Stats.AttackRatePvm, 270 },
                { Stats.DefenseRatePvm, 80 },
                { Stats.PoisonResistance, 3f / 255 },
                { Stats.IceResistance, 3f / 255 },
                { Stats.FireResistance, 3f / 255 },
                { Stats.LightningResistance, 3f / 255 },
            };

            monster.AddAttributes(attributes, this.Context, this.GameConfiguration);
            monster.SetGuid(monster.Number);
        } // 166 Chaos Castle 5

        {
            var monster = this.Context.CreateNew<MonsterDefinition>();
            this.GameConfiguration.Monsters.Add(monster);
            monster.Number = 167;
            monster.Designation = "Chaos Castle 6";
            monster.MoveRange = 50;
            monster.AttackRange = 6;
            monster.ViewRange = 7;
            monster.MoveDelay = new TimeSpan(400 * TimeSpan.TicksPerMillisecond);
            monster.AttackDelay = new TimeSpan(1600 * TimeSpan.TicksPerMillisecond);
            monster.RespawnDelay = new TimeSpan(10 * TimeSpan.TicksPerSecond);
            monster.Attribute = 2;
            monster.NumberOfMaximumItemDrops = 1;
            monster.AttackSkill = this.GameConfiguration.Skills.FirstOrDefault(s => s.Number == (short)SkillNumber.EnergyBall);
            var attributes = new Dictionary<AttributeDefinition, float>
            {
                { Stats.Level, 60 },
                { Stats.MaximumHealth, 5000 },
                { Stats.MinimumPhysBaseDmg, 180 },
                { Stats.MaximumPhysBaseDmg, 180 },
                { Stats.DefenseBase, 120 },
                { Stats.AttackRatePvm, 290 },
                { Stats.DefenseRatePvm, 90 },
                { Stats.PoisonResistance, 3f / 255 },
                { Stats.IceResistance, 3f / 255 },
                { Stats.FireResistance, 3f / 255 },
                { Stats.LightningResistance, 3f / 255 },
            };

            monster.AddAttributes(attributes, this.Context, this.GameConfiguration);
            monster.SetGuid(monster.Number);
        } // 167 Chaos Castle 6
    }
}<|MERGE_RESOLUTION|>--- conflicted
+++ resolved
@@ -47,209 +47,106 @@
     protected override IEnumerable<MonsterSpawnArea> CreateMonsterSpawns()
     {
         // Monsters:
-<<<<<<< HEAD
-        yield return this.CreateMonsterSpawn(this.NpcDictionary[166], 026, 105, Direction.Undefined, SpawnTrigger.ManuallyForEvent); // Chaos Castle 5
-        yield return this.CreateMonsterSpawn(this.NpcDictionary[166], 028, 090, Direction.Undefined, SpawnTrigger.ManuallyForEvent); // Chaos Castle 5
-        yield return this.CreateMonsterSpawn(this.NpcDictionary[166], 028, 082, Direction.Undefined, SpawnTrigger.ManuallyForEvent); // Chaos Castle 5
-        yield return this.CreateMonsterSpawn(this.NpcDictionary[166], 034, 078, Direction.Undefined, SpawnTrigger.ManuallyForEvent); // Chaos Castle 5
-        yield return this.CreateMonsterSpawn(this.NpcDictionary[166], 039, 078, Direction.Undefined, SpawnTrigger.ManuallyForEvent); // Chaos Castle 5
-        yield return this.CreateMonsterSpawn(this.NpcDictionary[166], 038, 080, Direction.Undefined, SpawnTrigger.ManuallyForEvent); // Chaos Castle 5
-        yield return this.CreateMonsterSpawn(this.NpcDictionary[166], 038, 086, Direction.Undefined, SpawnTrigger.ManuallyForEvent); // Chaos Castle 5
-        yield return this.CreateMonsterSpawn(this.NpcDictionary[166], 041, 082, Direction.Undefined, SpawnTrigger.ManuallyForEvent); // Chaos Castle 5
-        yield return this.CreateMonsterSpawn(this.NpcDictionary[166], 032, 091, Direction.Undefined, SpawnTrigger.ManuallyForEvent); // Chaos Castle 5
-        yield return this.CreateMonsterSpawn(this.NpcDictionary[166], 042, 090, Direction.Undefined, SpawnTrigger.ManuallyForEvent); // Chaos Castle 5
-        yield return this.CreateMonsterSpawn(this.NpcDictionary[166], 030, 078, Direction.Undefined, SpawnTrigger.ManuallyForEvent); // Chaos Castle 5
-        yield return this.CreateMonsterSpawn(this.NpcDictionary[166], 040, 098, Direction.Undefined, SpawnTrigger.ManuallyForEvent); // Chaos Castle 5
-        yield return this.CreateMonsterSpawn(this.NpcDictionary[166], 033, 103, Direction.Undefined, SpawnTrigger.ManuallyForEvent); // Chaos Castle 5
-        yield return this.CreateMonsterSpawn(this.NpcDictionary[166], 042, 105, Direction.Undefined, SpawnTrigger.ManuallyForEvent); // Chaos Castle 5
-        yield return this.CreateMonsterSpawn(this.NpcDictionary[166], 035, 105, Direction.Undefined, SpawnTrigger.ManuallyForEvent); // Chaos Castle 5
-        yield return this.CreateMonsterSpawn(this.NpcDictionary[166], 028, 097, Direction.Undefined, SpawnTrigger.ManuallyForEvent); // Chaos Castle 5
-        yield return this.CreateMonsterSpawn(this.NpcDictionary[166], 028, 079, Direction.Undefined, SpawnTrigger.ManuallyForEvent); // Chaos Castle 5
-        yield return this.CreateMonsterSpawn(this.NpcDictionary[166], 025, 082, Direction.Undefined, SpawnTrigger.ManuallyForEvent); // Chaos Castle 5
-        yield return this.CreateMonsterSpawn(this.NpcDictionary[166], 033, 076, Direction.Undefined, SpawnTrigger.ManuallyForEvent); // Chaos Castle 5
-        yield return this.CreateMonsterSpawn(this.NpcDictionary[166], 031, 080, Direction.Undefined, SpawnTrigger.ManuallyForEvent); // Chaos Castle 5
-        yield return this.CreateMonsterSpawn(this.NpcDictionary[166], 038, 076, Direction.Undefined, SpawnTrigger.ManuallyForEvent); // Chaos Castle 5
-        yield return this.CreateMonsterSpawn(this.NpcDictionary[166], 039, 082, Direction.Undefined, SpawnTrigger.ManuallyForEvent); // Chaos Castle 5
-        yield return this.CreateMonsterSpawn(this.NpcDictionary[166], 042, 094, Direction.Undefined, SpawnTrigger.ManuallyForEvent); // Chaos Castle 5
-        yield return this.CreateMonsterSpawn(this.NpcDictionary[166], 034, 090, Direction.Undefined, SpawnTrigger.ManuallyForEvent); // Chaos Castle 5
-        yield return this.CreateMonsterSpawn(this.NpcDictionary[166], 030, 105, Direction.Undefined, SpawnTrigger.ManuallyForEvent); // Chaos Castle 5
-        yield return this.CreateMonsterSpawn(this.NpcDictionary[166], 028, 100, Direction.Undefined, SpawnTrigger.ManuallyForEvent); // Chaos Castle 5
-        yield return this.CreateMonsterSpawn(this.NpcDictionary[166], 035, 102, Direction.Undefined, SpawnTrigger.ManuallyForEvent); // Chaos Castle 5
-        yield return this.CreateMonsterSpawn(this.NpcDictionary[166], 043, 096, Direction.Undefined, SpawnTrigger.ManuallyForEvent); // Chaos Castle 5
-        yield return this.CreateMonsterSpawn(this.NpcDictionary[166], 025, 091, Direction.Undefined, SpawnTrigger.ManuallyForEvent); // Chaos Castle 5
-        yield return this.CreateMonsterSpawn(this.NpcDictionary[166], 030, 098, Direction.Undefined, SpawnTrigger.ManuallyForEvent); // Chaos Castle 5
-        yield return this.CreateMonsterSpawn(this.NpcDictionary[166], 041, 089, Direction.Undefined, SpawnTrigger.ManuallyForEvent); // Chaos Castle 5
-        yield return this.CreateMonsterSpawn(this.NpcDictionary[166], 039, 095, Direction.Undefined, SpawnTrigger.ManuallyForEvent); // Chaos Castle 5
-        yield return this.CreateMonsterSpawn(this.NpcDictionary[166], 029, 103, Direction.Undefined, SpawnTrigger.ManuallyForEvent); // Chaos Castle 5
-        yield return this.CreateMonsterSpawn(this.NpcDictionary[166], 025, 097, Direction.Undefined, SpawnTrigger.ManuallyForEvent); // Chaos Castle 5
-        yield return this.CreateMonsterSpawn(this.NpcDictionary[166], 027, 088, Direction.Undefined, SpawnTrigger.ManuallyForEvent); // Chaos Castle 5
-        yield return this.CreateMonsterSpawn(this.NpcDictionary[166], 032, 089, Direction.Undefined, SpawnTrigger.ManuallyForEvent); // Chaos Castle 5
-        yield return this.CreateMonsterSpawn(this.NpcDictionary[166], 037, 089, Direction.Undefined, SpawnTrigger.ManuallyForEvent); // Chaos Castle 5
-        yield return this.CreateMonsterSpawn(this.NpcDictionary[166], 038, 099, Direction.Undefined, SpawnTrigger.ManuallyForEvent); // Chaos Castle 5
-        yield return this.CreateMonsterSpawn(this.NpcDictionary[166], 043, 081, Direction.Undefined, SpawnTrigger.ManuallyForEvent); // Chaos Castle 5
-        yield return this.CreateMonsterSpawn(this.NpcDictionary[166], 042, 075, Direction.Undefined, SpawnTrigger.ManuallyForEvent); // Chaos Castle 5
-        yield return this.CreateMonsterSpawn(this.NpcDictionary[166], 024, 080, Direction.Undefined, SpawnTrigger.ManuallyForEvent); // Chaos Castle 5
-        yield return this.CreateMonsterSpawn(this.NpcDictionary[166], 024, 089, Direction.Undefined, SpawnTrigger.ManuallyForEvent); // Chaos Castle 5
-        yield return this.CreateMonsterSpawn(this.NpcDictionary[166], 024, 101, Direction.Undefined, SpawnTrigger.ManuallyForEvent); // Chaos Castle 5
-        yield return this.CreateMonsterSpawn(this.NpcDictionary[166], 041, 096, Direction.Undefined, SpawnTrigger.ManuallyForEvent); // Chaos Castle 5
-        yield return this.CreateMonsterSpawn(this.NpcDictionary[166], 041, 076, Direction.Undefined, SpawnTrigger.ManuallyForEvent); // Chaos Castle 5
-        yield return this.CreateMonsterSpawn(this.NpcDictionary[166], 038, 096, Direction.Undefined, SpawnTrigger.ManuallyForEvent); // Chaos Castle 5
-        yield return this.CreateMonsterSpawn(this.NpcDictionary[166], 032, 078, Direction.Undefined, SpawnTrigger.ManuallyForEvent); // Chaos Castle 5
-        yield return this.CreateMonsterSpawn(this.NpcDictionary[166], 027, 104, Direction.Undefined, SpawnTrigger.ManuallyForEvent); // Chaos Castle 5
-        yield return this.CreateMonsterSpawn(this.NpcDictionary[166], 044, 102, Direction.Undefined, SpawnTrigger.ManuallyForEvent); // Chaos Castle 5
-        yield return this.CreateMonsterSpawn(this.NpcDictionary[166], 039, 093, Direction.Undefined, SpawnTrigger.ManuallyForEvent); // Chaos Castle 5
-
-        yield return this.CreateMonsterSpawn(this.NpcDictionary[167], 026, 098, Direction.Undefined, SpawnTrigger.ManuallyForEvent); // Chaos Castle 6
-        yield return this.CreateMonsterSpawn(this.NpcDictionary[167], 027, 086, Direction.Undefined, SpawnTrigger.ManuallyForEvent); // Chaos Castle 6
-        yield return this.CreateMonsterSpawn(this.NpcDictionary[167], 026, 079, Direction.Undefined, SpawnTrigger.ManuallyForEvent); // Chaos Castle 6
-        yield return this.CreateMonsterSpawn(this.NpcDictionary[167], 033, 081, Direction.Undefined, SpawnTrigger.ManuallyForEvent); // Chaos Castle 6
-        yield return this.CreateMonsterSpawn(this.NpcDictionary[167], 026, 077, Direction.Undefined, SpawnTrigger.ManuallyForEvent); // Chaos Castle 6
-        yield return this.CreateMonsterSpawn(this.NpcDictionary[167], 043, 077, Direction.Undefined, SpawnTrigger.ManuallyForEvent); // Chaos Castle 6
-        yield return this.CreateMonsterSpawn(this.NpcDictionary[167], 043, 084, Direction.Undefined, SpawnTrigger.ManuallyForEvent); // Chaos Castle 6
-        yield return this.CreateMonsterSpawn(this.NpcDictionary[167], 027, 094, Direction.Undefined, SpawnTrigger.ManuallyForEvent); // Chaos Castle 6
-        yield return this.CreateMonsterSpawn(this.NpcDictionary[167], 029, 084, Direction.Undefined, SpawnTrigger.ManuallyForEvent); // Chaos Castle 6
-        yield return this.CreateMonsterSpawn(this.NpcDictionary[167], 044, 087, Direction.Undefined, SpawnTrigger.ManuallyForEvent); // Chaos Castle 6
-        yield return this.CreateMonsterSpawn(this.NpcDictionary[167], 038, 092, Direction.Undefined, SpawnTrigger.ManuallyForEvent); // Chaos Castle 6
-        yield return this.CreateMonsterSpawn(this.NpcDictionary[167], 029, 101, Direction.Undefined, SpawnTrigger.ManuallyForEvent); // Chaos Castle 6
-        yield return this.CreateMonsterSpawn(this.NpcDictionary[167], 038, 089, Direction.Undefined, SpawnTrigger.ManuallyForEvent); // Chaos Castle 6
-        yield return this.CreateMonsterSpawn(this.NpcDictionary[167], 042, 099, Direction.Undefined, SpawnTrigger.ManuallyForEvent); // Chaos Castle 6
-        yield return this.CreateMonsterSpawn(this.NpcDictionary[167], 029, 093, Direction.Undefined, SpawnTrigger.ManuallyForEvent); // Chaos Castle 6
-        yield return this.CreateMonsterSpawn(this.NpcDictionary[167], 026, 084, Direction.Undefined, SpawnTrigger.ManuallyForEvent); // Chaos Castle 6
-        yield return this.CreateMonsterSpawn(this.NpcDictionary[167], 029, 076, Direction.Undefined, SpawnTrigger.ManuallyForEvent); // Chaos Castle 6
-        yield return this.CreateMonsterSpawn(this.NpcDictionary[167], 035, 079, Direction.Undefined, SpawnTrigger.ManuallyForEvent); // Chaos Castle 6
-        yield return this.CreateMonsterSpawn(this.NpcDictionary[167], 041, 079, Direction.Undefined, SpawnTrigger.ManuallyForEvent); // Chaos Castle 6
-        yield return this.CreateMonsterSpawn(this.NpcDictionary[167], 036, 081, Direction.Undefined, SpawnTrigger.ManuallyForEvent); // Chaos Castle 6
-        yield return this.CreateMonsterSpawn(this.NpcDictionary[167], 041, 086, Direction.Undefined, SpawnTrigger.ManuallyForEvent); // Chaos Castle 6
-        yield return this.CreateMonsterSpawn(this.NpcDictionary[167], 035, 092, Direction.Undefined, SpawnTrigger.ManuallyForEvent); // Chaos Castle 6
-        yield return this.CreateMonsterSpawn(this.NpcDictionary[167], 038, 101, Direction.Undefined, SpawnTrigger.ManuallyForEvent); // Chaos Castle 6
-        yield return this.CreateMonsterSpawn(this.NpcDictionary[167], 026, 102, Direction.Undefined, SpawnTrigger.ManuallyForEvent); // Chaos Castle 6
-        yield return this.CreateMonsterSpawn(this.NpcDictionary[167], 038, 106, Direction.Undefined, SpawnTrigger.ManuallyForEvent); // Chaos Castle 6
-        yield return this.CreateMonsterSpawn(this.NpcDictionary[167], 042, 102, Direction.Undefined, SpawnTrigger.ManuallyForEvent); // Chaos Castle 6
-        yield return this.CreateMonsterSpawn(this.NpcDictionary[167], 030, 088, Direction.Undefined, SpawnTrigger.ManuallyForEvent); // Chaos Castle 6
-        yield return this.CreateMonsterSpawn(this.NpcDictionary[167], 029, 091, Direction.Undefined, SpawnTrigger.ManuallyForEvent); // Chaos Castle 6
-        yield return this.CreateMonsterSpawn(this.NpcDictionary[167], 041, 093, Direction.Undefined, SpawnTrigger.ManuallyForEvent); // Chaos Castle 6
-        yield return this.CreateMonsterSpawn(this.NpcDictionary[167], 043, 091, Direction.Undefined, SpawnTrigger.ManuallyForEvent); // Chaos Castle 6
-        yield return this.CreateMonsterSpawn(this.NpcDictionary[167], 032, 101, Direction.Undefined, SpawnTrigger.ManuallyForEvent); // Chaos Castle 6
-        yield return this.CreateMonsterSpawn(this.NpcDictionary[167], 033, 105, Direction.Undefined, SpawnTrigger.ManuallyForEvent); // Chaos Castle 6
-        yield return this.CreateMonsterSpawn(this.NpcDictionary[167], 024, 094, Direction.Undefined, SpawnTrigger.ManuallyForEvent); // Chaos Castle 6
-        yield return this.CreateMonsterSpawn(this.NpcDictionary[167], 032, 094, Direction.Undefined, SpawnTrigger.ManuallyForEvent); // Chaos Castle 6
-        yield return this.CreateMonsterSpawn(this.NpcDictionary[167], 036, 092, Direction.Undefined, SpawnTrigger.ManuallyForEvent); // Chaos Castle 6
-        yield return this.CreateMonsterSpawn(this.NpcDictionary[167], 040, 091, Direction.Undefined, SpawnTrigger.ManuallyForEvent); // Chaos Castle 6
-        yield return this.CreateMonsterSpawn(this.NpcDictionary[167], 040, 101, Direction.Undefined, SpawnTrigger.ManuallyForEvent); // Chaos Castle 6
-        yield return this.CreateMonsterSpawn(this.NpcDictionary[167], 036, 076, Direction.Undefined, SpawnTrigger.ManuallyForEvent); // Chaos Castle 6
-        yield return this.CreateMonsterSpawn(this.NpcDictionary[167], 026, 075, Direction.Undefined, SpawnTrigger.ManuallyForEvent); // Chaos Castle 6
-        yield return this.CreateMonsterSpawn(this.NpcDictionary[167], 030, 082, Direction.Undefined, SpawnTrigger.ManuallyForEvent); // Chaos Castle 6
-        yield return this.CreateMonsterSpawn(this.NpcDictionary[167], 024, 086, Direction.Undefined, SpawnTrigger.ManuallyForEvent); // Chaos Castle 6
-        yield return this.CreateMonsterSpawn(this.NpcDictionary[167], 037, 104, Direction.Undefined, SpawnTrigger.ManuallyForEvent); // Chaos Castle 6
-        yield return this.CreateMonsterSpawn(this.NpcDictionary[167], 039, 087, Direction.Undefined, SpawnTrigger.ManuallyForEvent); // Chaos Castle 6
-        yield return this.CreateMonsterSpawn(this.NpcDictionary[167], 038, 084, Direction.Undefined, SpawnTrigger.ManuallyForEvent); // Chaos Castle 6
-        yield return this.CreateMonsterSpawn(this.NpcDictionary[167], 030, 095, Direction.Undefined, SpawnTrigger.ManuallyForEvent); // Chaos Castle 6
-        yield return this.CreateMonsterSpawn(this.NpcDictionary[167], 029, 086, Direction.Undefined, SpawnTrigger.ManuallyForEvent); // Chaos Castle 6
-        yield return this.CreateMonsterSpawn(this.NpcDictionary[167], 040, 104, Direction.Undefined, SpawnTrigger.ManuallyForEvent); // Chaos Castle 6
-        yield return this.CreateMonsterSpawn(this.NpcDictionary[167], 043, 098, Direction.Undefined, SpawnTrigger.ManuallyForEvent); // Chaos Castle 6
-        yield return this.CreateMonsterSpawn(this.NpcDictionary[167], 041, 084, Direction.Undefined, SpawnTrigger.ManuallyForEvent); // Chaos Castle 6
-=======
-        yield return this.CreateMonsterSpawn(100, this.NpcDictionary[166], 026, 105, Direction.Undefined, SpawnTrigger.AutomaticDuringEvent); // Chaos Castle 5
-        yield return this.CreateMonsterSpawn(101, this.NpcDictionary[166], 028, 090, Direction.Undefined, SpawnTrigger.AutomaticDuringEvent); // Chaos Castle 5
-        yield return this.CreateMonsterSpawn(102, this.NpcDictionary[166], 028, 082, Direction.Undefined, SpawnTrigger.AutomaticDuringEvent); // Chaos Castle 5
-        yield return this.CreateMonsterSpawn(103, this.NpcDictionary[166], 034, 078, Direction.Undefined, SpawnTrigger.AutomaticDuringEvent); // Chaos Castle 5
-        yield return this.CreateMonsterSpawn(104, this.NpcDictionary[166], 039, 078, Direction.Undefined, SpawnTrigger.AutomaticDuringEvent); // Chaos Castle 5
-        yield return this.CreateMonsterSpawn(105, this.NpcDictionary[166], 038, 080, Direction.Undefined, SpawnTrigger.AutomaticDuringEvent); // Chaos Castle 5
-        yield return this.CreateMonsterSpawn(106, this.NpcDictionary[166], 038, 086, Direction.Undefined, SpawnTrigger.AutomaticDuringEvent); // Chaos Castle 5
-        yield return this.CreateMonsterSpawn(107, this.NpcDictionary[166], 041, 082, Direction.Undefined, SpawnTrigger.AutomaticDuringEvent); // Chaos Castle 5
-        yield return this.CreateMonsterSpawn(108, this.NpcDictionary[166], 032, 091, Direction.Undefined, SpawnTrigger.AutomaticDuringEvent); // Chaos Castle 5
-        yield return this.CreateMonsterSpawn(109, this.NpcDictionary[166], 042, 090, Direction.Undefined, SpawnTrigger.AutomaticDuringEvent); // Chaos Castle 5
-        yield return this.CreateMonsterSpawn(110, this.NpcDictionary[166], 030, 078, Direction.Undefined, SpawnTrigger.AutomaticDuringEvent); // Chaos Castle 5
-        yield return this.CreateMonsterSpawn(111, this.NpcDictionary[166], 040, 098, Direction.Undefined, SpawnTrigger.AutomaticDuringEvent); // Chaos Castle 5
-        yield return this.CreateMonsterSpawn(112, this.NpcDictionary[166], 033, 103, Direction.Undefined, SpawnTrigger.AutomaticDuringEvent); // Chaos Castle 5
-        yield return this.CreateMonsterSpawn(113, this.NpcDictionary[166], 042, 105, Direction.Undefined, SpawnTrigger.AutomaticDuringEvent); // Chaos Castle 5
-        yield return this.CreateMonsterSpawn(114, this.NpcDictionary[166], 035, 105, Direction.Undefined, SpawnTrigger.AutomaticDuringEvent); // Chaos Castle 5
-        yield return this.CreateMonsterSpawn(115, this.NpcDictionary[166], 028, 097, Direction.Undefined, SpawnTrigger.AutomaticDuringEvent); // Chaos Castle 5
-        yield return this.CreateMonsterSpawn(116, this.NpcDictionary[166], 028, 079, Direction.Undefined, SpawnTrigger.AutomaticDuringEvent); // Chaos Castle 5
-        yield return this.CreateMonsterSpawn(117, this.NpcDictionary[166], 025, 082, Direction.Undefined, SpawnTrigger.AutomaticDuringEvent); // Chaos Castle 5
-        yield return this.CreateMonsterSpawn(118, this.NpcDictionary[166], 033, 076, Direction.Undefined, SpawnTrigger.AutomaticDuringEvent); // Chaos Castle 5
-        yield return this.CreateMonsterSpawn(119, this.NpcDictionary[166], 031, 080, Direction.Undefined, SpawnTrigger.AutomaticDuringEvent); // Chaos Castle 5
-        yield return this.CreateMonsterSpawn(120, this.NpcDictionary[166], 038, 076, Direction.Undefined, SpawnTrigger.AutomaticDuringEvent); // Chaos Castle 5
-        yield return this.CreateMonsterSpawn(121, this.NpcDictionary[166], 039, 082, Direction.Undefined, SpawnTrigger.AutomaticDuringEvent); // Chaos Castle 5
-        yield return this.CreateMonsterSpawn(122, this.NpcDictionary[166], 042, 094, Direction.Undefined, SpawnTrigger.AutomaticDuringEvent); // Chaos Castle 5
-        yield return this.CreateMonsterSpawn(123, this.NpcDictionary[166], 034, 090, Direction.Undefined, SpawnTrigger.AutomaticDuringEvent); // Chaos Castle 5
-        yield return this.CreateMonsterSpawn(124, this.NpcDictionary[166], 030, 105, Direction.Undefined, SpawnTrigger.AutomaticDuringEvent); // Chaos Castle 5
-        yield return this.CreateMonsterSpawn(125, this.NpcDictionary[166], 028, 100, Direction.Undefined, SpawnTrigger.AutomaticDuringEvent); // Chaos Castle 5
-        yield return this.CreateMonsterSpawn(126, this.NpcDictionary[166], 035, 102, Direction.Undefined, SpawnTrigger.AutomaticDuringEvent); // Chaos Castle 5
-        yield return this.CreateMonsterSpawn(127, this.NpcDictionary[166], 043, 096, Direction.Undefined, SpawnTrigger.AutomaticDuringEvent); // Chaos Castle 5
-        yield return this.CreateMonsterSpawn(128, this.NpcDictionary[166], 025, 091, Direction.Undefined, SpawnTrigger.AutomaticDuringEvent); // Chaos Castle 5
-        yield return this.CreateMonsterSpawn(129, this.NpcDictionary[166], 030, 098, Direction.Undefined, SpawnTrigger.AutomaticDuringEvent); // Chaos Castle 5
-        yield return this.CreateMonsterSpawn(130, this.NpcDictionary[166], 041, 089, Direction.Undefined, SpawnTrigger.AutomaticDuringEvent); // Chaos Castle 5
-        yield return this.CreateMonsterSpawn(131, this.NpcDictionary[166], 039, 095, Direction.Undefined, SpawnTrigger.AutomaticDuringEvent); // Chaos Castle 5
-        yield return this.CreateMonsterSpawn(132, this.NpcDictionary[166], 029, 103, Direction.Undefined, SpawnTrigger.AutomaticDuringEvent); // Chaos Castle 5
-        yield return this.CreateMonsterSpawn(133, this.NpcDictionary[166], 025, 097, Direction.Undefined, SpawnTrigger.AutomaticDuringEvent); // Chaos Castle 5
-        yield return this.CreateMonsterSpawn(134, this.NpcDictionary[166], 027, 088, Direction.Undefined, SpawnTrigger.AutomaticDuringEvent); // Chaos Castle 5
-        yield return this.CreateMonsterSpawn(135, this.NpcDictionary[166], 032, 089, Direction.Undefined, SpawnTrigger.AutomaticDuringEvent); // Chaos Castle 5
-        yield return this.CreateMonsterSpawn(136, this.NpcDictionary[166], 037, 089, Direction.Undefined, SpawnTrigger.AutomaticDuringEvent); // Chaos Castle 5
-        yield return this.CreateMonsterSpawn(137, this.NpcDictionary[166], 038, 099, Direction.Undefined, SpawnTrigger.AutomaticDuringEvent); // Chaos Castle 5
-        yield return this.CreateMonsterSpawn(138, this.NpcDictionary[166], 043, 081, Direction.Undefined, SpawnTrigger.AutomaticDuringEvent); // Chaos Castle 5
-        yield return this.CreateMonsterSpawn(139, this.NpcDictionary[166], 042, 075, Direction.Undefined, SpawnTrigger.AutomaticDuringEvent); // Chaos Castle 5
-        yield return this.CreateMonsterSpawn(140, this.NpcDictionary[166], 024, 080, Direction.Undefined, SpawnTrigger.AutomaticDuringEvent); // Chaos Castle 5
-        yield return this.CreateMonsterSpawn(141, this.NpcDictionary[166], 024, 089, Direction.Undefined, SpawnTrigger.AutomaticDuringEvent); // Chaos Castle 5
-        yield return this.CreateMonsterSpawn(142, this.NpcDictionary[166], 024, 101, Direction.Undefined, SpawnTrigger.AutomaticDuringEvent); // Chaos Castle 5
-        yield return this.CreateMonsterSpawn(143, this.NpcDictionary[166], 041, 096, Direction.Undefined, SpawnTrigger.AutomaticDuringEvent); // Chaos Castle 5
-        yield return this.CreateMonsterSpawn(144, this.NpcDictionary[166], 041, 076, Direction.Undefined, SpawnTrigger.AutomaticDuringEvent); // Chaos Castle 5
-        yield return this.CreateMonsterSpawn(145, this.NpcDictionary[166], 038, 096, Direction.Undefined, SpawnTrigger.AutomaticDuringEvent); // Chaos Castle 5
-        yield return this.CreateMonsterSpawn(146, this.NpcDictionary[166], 032, 078, Direction.Undefined, SpawnTrigger.AutomaticDuringEvent); // Chaos Castle 5
-        yield return this.CreateMonsterSpawn(147, this.NpcDictionary[166], 027, 104, Direction.Undefined, SpawnTrigger.AutomaticDuringEvent); // Chaos Castle 5
-        yield return this.CreateMonsterSpawn(148, this.NpcDictionary[166], 044, 102, Direction.Undefined, SpawnTrigger.AutomaticDuringEvent); // Chaos Castle 5
-        yield return this.CreateMonsterSpawn(149, this.NpcDictionary[166], 039, 093, Direction.Undefined, SpawnTrigger.AutomaticDuringEvent); // Chaos Castle 5
-
-        yield return this.CreateMonsterSpawn(150, this.NpcDictionary[167], 026, 098, Direction.Undefined, SpawnTrigger.AutomaticDuringEvent); // Chaos Castle 6
-        yield return this.CreateMonsterSpawn(151, this.NpcDictionary[167], 027, 086, Direction.Undefined, SpawnTrigger.AutomaticDuringEvent); // Chaos Castle 6
-        yield return this.CreateMonsterSpawn(152, this.NpcDictionary[167], 026, 079, Direction.Undefined, SpawnTrigger.AutomaticDuringEvent); // Chaos Castle 6
-        yield return this.CreateMonsterSpawn(153, this.NpcDictionary[167], 033, 081, Direction.Undefined, SpawnTrigger.AutomaticDuringEvent); // Chaos Castle 6
-        yield return this.CreateMonsterSpawn(154, this.NpcDictionary[167], 026, 077, Direction.Undefined, SpawnTrigger.AutomaticDuringEvent); // Chaos Castle 6
-        yield return this.CreateMonsterSpawn(155, this.NpcDictionary[167], 043, 077, Direction.Undefined, SpawnTrigger.AutomaticDuringEvent); // Chaos Castle 6
-        yield return this.CreateMonsterSpawn(156, this.NpcDictionary[167], 043, 084, Direction.Undefined, SpawnTrigger.AutomaticDuringEvent); // Chaos Castle 6
-        yield return this.CreateMonsterSpawn(157, this.NpcDictionary[167], 027, 094, Direction.Undefined, SpawnTrigger.AutomaticDuringEvent); // Chaos Castle 6
-        yield return this.CreateMonsterSpawn(158, this.NpcDictionary[167], 029, 084, Direction.Undefined, SpawnTrigger.AutomaticDuringEvent); // Chaos Castle 6
-        yield return this.CreateMonsterSpawn(159, this.NpcDictionary[167], 044, 087, Direction.Undefined, SpawnTrigger.AutomaticDuringEvent); // Chaos Castle 6
-        yield return this.CreateMonsterSpawn(160, this.NpcDictionary[167], 038, 092, Direction.Undefined, SpawnTrigger.AutomaticDuringEvent); // Chaos Castle 6
-        yield return this.CreateMonsterSpawn(161, this.NpcDictionary[167], 029, 101, Direction.Undefined, SpawnTrigger.AutomaticDuringEvent); // Chaos Castle 6
-        yield return this.CreateMonsterSpawn(162, this.NpcDictionary[167], 038, 089, Direction.Undefined, SpawnTrigger.AutomaticDuringEvent); // Chaos Castle 6
-        yield return this.CreateMonsterSpawn(163, this.NpcDictionary[167], 042, 099, Direction.Undefined, SpawnTrigger.AutomaticDuringEvent); // Chaos Castle 6
-        yield return this.CreateMonsterSpawn(164, this.NpcDictionary[167], 029, 093, Direction.Undefined, SpawnTrigger.AutomaticDuringEvent); // Chaos Castle 6
-        yield return this.CreateMonsterSpawn(165, this.NpcDictionary[167], 026, 084, Direction.Undefined, SpawnTrigger.AutomaticDuringEvent); // Chaos Castle 6
-        yield return this.CreateMonsterSpawn(166, this.NpcDictionary[167], 029, 076, Direction.Undefined, SpawnTrigger.AutomaticDuringEvent); // Chaos Castle 6
-        yield return this.CreateMonsterSpawn(167, this.NpcDictionary[167], 035, 079, Direction.Undefined, SpawnTrigger.AutomaticDuringEvent); // Chaos Castle 6
-        yield return this.CreateMonsterSpawn(168, this.NpcDictionary[167], 041, 079, Direction.Undefined, SpawnTrigger.AutomaticDuringEvent); // Chaos Castle 6
-        yield return this.CreateMonsterSpawn(169, this.NpcDictionary[167], 036, 081, Direction.Undefined, SpawnTrigger.AutomaticDuringEvent); // Chaos Castle 6
-        yield return this.CreateMonsterSpawn(170, this.NpcDictionary[167], 041, 086, Direction.Undefined, SpawnTrigger.AutomaticDuringEvent); // Chaos Castle 6
-        yield return this.CreateMonsterSpawn(171, this.NpcDictionary[167], 035, 092, Direction.Undefined, SpawnTrigger.AutomaticDuringEvent); // Chaos Castle 6
-        yield return this.CreateMonsterSpawn(172, this.NpcDictionary[167], 038, 101, Direction.Undefined, SpawnTrigger.AutomaticDuringEvent); // Chaos Castle 6
-        yield return this.CreateMonsterSpawn(173, this.NpcDictionary[167], 026, 102, Direction.Undefined, SpawnTrigger.AutomaticDuringEvent); // Chaos Castle 6
-        yield return this.CreateMonsterSpawn(174, this.NpcDictionary[167], 038, 106, Direction.Undefined, SpawnTrigger.AutomaticDuringEvent); // Chaos Castle 6
-        yield return this.CreateMonsterSpawn(175, this.NpcDictionary[167], 042, 102, Direction.Undefined, SpawnTrigger.AutomaticDuringEvent); // Chaos Castle 6
-        yield return this.CreateMonsterSpawn(176, this.NpcDictionary[167], 030, 088, Direction.Undefined, SpawnTrigger.AutomaticDuringEvent); // Chaos Castle 6
-        yield return this.CreateMonsterSpawn(177, this.NpcDictionary[167], 029, 091, Direction.Undefined, SpawnTrigger.AutomaticDuringEvent); // Chaos Castle 6
-        yield return this.CreateMonsterSpawn(178, this.NpcDictionary[167], 041, 093, Direction.Undefined, SpawnTrigger.AutomaticDuringEvent); // Chaos Castle 6
-        yield return this.CreateMonsterSpawn(179, this.NpcDictionary[167], 043, 091, Direction.Undefined, SpawnTrigger.AutomaticDuringEvent); // Chaos Castle 6
-        yield return this.CreateMonsterSpawn(180, this.NpcDictionary[167], 032, 101, Direction.Undefined, SpawnTrigger.AutomaticDuringEvent); // Chaos Castle 6
-        yield return this.CreateMonsterSpawn(181, this.NpcDictionary[167], 033, 105, Direction.Undefined, SpawnTrigger.AutomaticDuringEvent); // Chaos Castle 6
-        yield return this.CreateMonsterSpawn(182, this.NpcDictionary[167], 024, 094, Direction.Undefined, SpawnTrigger.AutomaticDuringEvent); // Chaos Castle 6
-        yield return this.CreateMonsterSpawn(183, this.NpcDictionary[167], 032, 094, Direction.Undefined, SpawnTrigger.AutomaticDuringEvent); // Chaos Castle 6
-        yield return this.CreateMonsterSpawn(184, this.NpcDictionary[167], 036, 092, Direction.Undefined, SpawnTrigger.AutomaticDuringEvent); // Chaos Castle 6
-        yield return this.CreateMonsterSpawn(185, this.NpcDictionary[167], 040, 091, Direction.Undefined, SpawnTrigger.AutomaticDuringEvent); // Chaos Castle 6
-        yield return this.CreateMonsterSpawn(186, this.NpcDictionary[167], 040, 101, Direction.Undefined, SpawnTrigger.AutomaticDuringEvent); // Chaos Castle 6
-        yield return this.CreateMonsterSpawn(187, this.NpcDictionary[167], 036, 076, Direction.Undefined, SpawnTrigger.AutomaticDuringEvent); // Chaos Castle 6
-        yield return this.CreateMonsterSpawn(188, this.NpcDictionary[167], 026, 075, Direction.Undefined, SpawnTrigger.AutomaticDuringEvent); // Chaos Castle 6
-        yield return this.CreateMonsterSpawn(189, this.NpcDictionary[167], 030, 082, Direction.Undefined, SpawnTrigger.AutomaticDuringEvent); // Chaos Castle 6
-        yield return this.CreateMonsterSpawn(190, this.NpcDictionary[167], 024, 086, Direction.Undefined, SpawnTrigger.AutomaticDuringEvent); // Chaos Castle 6
-        yield return this.CreateMonsterSpawn(191, this.NpcDictionary[167], 037, 104, Direction.Undefined, SpawnTrigger.AutomaticDuringEvent); // Chaos Castle 6
-        yield return this.CreateMonsterSpawn(192, this.NpcDictionary[167], 039, 087, Direction.Undefined, SpawnTrigger.AutomaticDuringEvent); // Chaos Castle 6
-        yield return this.CreateMonsterSpawn(193, this.NpcDictionary[167], 038, 084, Direction.Undefined, SpawnTrigger.AutomaticDuringEvent); // Chaos Castle 6
-        yield return this.CreateMonsterSpawn(194, this.NpcDictionary[167], 030, 095, Direction.Undefined, SpawnTrigger.AutomaticDuringEvent); // Chaos Castle 6
-        yield return this.CreateMonsterSpawn(195, this.NpcDictionary[167], 029, 086, Direction.Undefined, SpawnTrigger.AutomaticDuringEvent); // Chaos Castle 6
-        yield return this.CreateMonsterSpawn(196, this.NpcDictionary[167], 040, 104, Direction.Undefined, SpawnTrigger.AutomaticDuringEvent); // Chaos Castle 6
-        yield return this.CreateMonsterSpawn(197, this.NpcDictionary[167], 043, 098, Direction.Undefined, SpawnTrigger.AutomaticDuringEvent); // Chaos Castle 6
-        yield return this.CreateMonsterSpawn(198, this.NpcDictionary[167], 041, 084, Direction.Undefined, SpawnTrigger.AutomaticDuringEvent); // Chaos Castle 6
->>>>>>> 01572855
+        yield return this.CreateMonsterSpawn(100, this.NpcDictionary[166], 026, 105, Direction.Undefined, SpawnTrigger.ManuallyForEvent); // Chaos Castle 5
+        yield return this.CreateMonsterSpawn(101, this.NpcDictionary[166], 028, 090, Direction.Undefined, SpawnTrigger.ManuallyForEvent); // Chaos Castle 5
+        yield return this.CreateMonsterSpawn(102, this.NpcDictionary[166], 028, 082, Direction.Undefined, SpawnTrigger.ManuallyForEvent); // Chaos Castle 5
+        yield return this.CreateMonsterSpawn(103, this.NpcDictionary[166], 034, 078, Direction.Undefined, SpawnTrigger.ManuallyForEvent); // Chaos Castle 5
+        yield return this.CreateMonsterSpawn(104, this.NpcDictionary[166], 039, 078, Direction.Undefined, SpawnTrigger.ManuallyForEvent); // Chaos Castle 5
+        yield return this.CreateMonsterSpawn(105, this.NpcDictionary[166], 038, 080, Direction.Undefined, SpawnTrigger.ManuallyForEvent); // Chaos Castle 5
+        yield return this.CreateMonsterSpawn(106, this.NpcDictionary[166], 038, 086, Direction.Undefined, SpawnTrigger.ManuallyForEvent); // Chaos Castle 5
+        yield return this.CreateMonsterSpawn(107, this.NpcDictionary[166], 041, 082, Direction.Undefined, SpawnTrigger.ManuallyForEvent); // Chaos Castle 5
+        yield return this.CreateMonsterSpawn(108, this.NpcDictionary[166], 032, 091, Direction.Undefined, SpawnTrigger.ManuallyForEvent); // Chaos Castle 5
+        yield return this.CreateMonsterSpawn(109, this.NpcDictionary[166], 042, 090, Direction.Undefined, SpawnTrigger.ManuallyForEvent); // Chaos Castle 5
+        yield return this.CreateMonsterSpawn(110, this.NpcDictionary[166], 030, 078, Direction.Undefined, SpawnTrigger.ManuallyForEvent); // Chaos Castle 5
+        yield return this.CreateMonsterSpawn(111, this.NpcDictionary[166], 040, 098, Direction.Undefined, SpawnTrigger.ManuallyForEvent); // Chaos Castle 5
+        yield return this.CreateMonsterSpawn(112, this.NpcDictionary[166], 033, 103, Direction.Undefined, SpawnTrigger.ManuallyForEvent); // Chaos Castle 5
+        yield return this.CreateMonsterSpawn(113, this.NpcDictionary[166], 042, 105, Direction.Undefined, SpawnTrigger.ManuallyForEvent); // Chaos Castle 5
+        yield return this.CreateMonsterSpawn(114, this.NpcDictionary[166], 035, 105, Direction.Undefined, SpawnTrigger.ManuallyForEvent); // Chaos Castle 5
+        yield return this.CreateMonsterSpawn(115, this.NpcDictionary[166], 028, 097, Direction.Undefined, SpawnTrigger.ManuallyForEvent); // Chaos Castle 5
+        yield return this.CreateMonsterSpawn(116, this.NpcDictionary[166], 028, 079, Direction.Undefined, SpawnTrigger.ManuallyForEvent); // Chaos Castle 5
+        yield return this.CreateMonsterSpawn(117, this.NpcDictionary[166], 025, 082, Direction.Undefined, SpawnTrigger.ManuallyForEvent); // Chaos Castle 5
+        yield return this.CreateMonsterSpawn(118, this.NpcDictionary[166], 033, 076, Direction.Undefined, SpawnTrigger.ManuallyForEvent); // Chaos Castle 5
+        yield return this.CreateMonsterSpawn(119, this.NpcDictionary[166], 031, 080, Direction.Undefined, SpawnTrigger.ManuallyForEvent); // Chaos Castle 5
+        yield return this.CreateMonsterSpawn(120, this.NpcDictionary[166], 038, 076, Direction.Undefined, SpawnTrigger.ManuallyForEvent); // Chaos Castle 5
+        yield return this.CreateMonsterSpawn(121, this.NpcDictionary[166], 039, 082, Direction.Undefined, SpawnTrigger.ManuallyForEvent); // Chaos Castle 5
+        yield return this.CreateMonsterSpawn(122, this.NpcDictionary[166], 042, 094, Direction.Undefined, SpawnTrigger.ManuallyForEvent); // Chaos Castle 5
+        yield return this.CreateMonsterSpawn(123, this.NpcDictionary[166], 034, 090, Direction.Undefined, SpawnTrigger.ManuallyForEvent); // Chaos Castle 5
+        yield return this.CreateMonsterSpawn(124, this.NpcDictionary[166], 030, 105, Direction.Undefined, SpawnTrigger.ManuallyForEvent); // Chaos Castle 5
+        yield return this.CreateMonsterSpawn(125, this.NpcDictionary[166], 028, 100, Direction.Undefined, SpawnTrigger.ManuallyForEvent); // Chaos Castle 5
+        yield return this.CreateMonsterSpawn(126, this.NpcDictionary[166], 035, 102, Direction.Undefined, SpawnTrigger.ManuallyForEvent); // Chaos Castle 5
+        yield return this.CreateMonsterSpawn(127, this.NpcDictionary[166], 043, 096, Direction.Undefined, SpawnTrigger.ManuallyForEvent); // Chaos Castle 5
+        yield return this.CreateMonsterSpawn(128, this.NpcDictionary[166], 025, 091, Direction.Undefined, SpawnTrigger.ManuallyForEvent); // Chaos Castle 5
+        yield return this.CreateMonsterSpawn(129, this.NpcDictionary[166], 030, 098, Direction.Undefined, SpawnTrigger.ManuallyForEvent); // Chaos Castle 5
+        yield return this.CreateMonsterSpawn(130, this.NpcDictionary[166], 041, 089, Direction.Undefined, SpawnTrigger.ManuallyForEvent); // Chaos Castle 5
+        yield return this.CreateMonsterSpawn(131, this.NpcDictionary[166], 039, 095, Direction.Undefined, SpawnTrigger.ManuallyForEvent); // Chaos Castle 5
+        yield return this.CreateMonsterSpawn(132, this.NpcDictionary[166], 029, 103, Direction.Undefined, SpawnTrigger.ManuallyForEvent); // Chaos Castle 5
+        yield return this.CreateMonsterSpawn(133, this.NpcDictionary[166], 025, 097, Direction.Undefined, SpawnTrigger.ManuallyForEvent); // Chaos Castle 5
+        yield return this.CreateMonsterSpawn(134, this.NpcDictionary[166], 027, 088, Direction.Undefined, SpawnTrigger.ManuallyForEvent); // Chaos Castle 5
+        yield return this.CreateMonsterSpawn(135, this.NpcDictionary[166], 032, 089, Direction.Undefined, SpawnTrigger.ManuallyForEvent); // Chaos Castle 5
+        yield return this.CreateMonsterSpawn(136, this.NpcDictionary[166], 037, 089, Direction.Undefined, SpawnTrigger.ManuallyForEvent); // Chaos Castle 5
+        yield return this.CreateMonsterSpawn(137, this.NpcDictionary[166], 038, 099, Direction.Undefined, SpawnTrigger.ManuallyForEvent); // Chaos Castle 5
+        yield return this.CreateMonsterSpawn(138, this.NpcDictionary[166], 043, 081, Direction.Undefined, SpawnTrigger.ManuallyForEvent); // Chaos Castle 5
+        yield return this.CreateMonsterSpawn(139, this.NpcDictionary[166], 042, 075, Direction.Undefined, SpawnTrigger.ManuallyForEvent); // Chaos Castle 5
+        yield return this.CreateMonsterSpawn(140, this.NpcDictionary[166], 024, 080, Direction.Undefined, SpawnTrigger.ManuallyForEvent); // Chaos Castle 5
+        yield return this.CreateMonsterSpawn(141, this.NpcDictionary[166], 024, 089, Direction.Undefined, SpawnTrigger.ManuallyForEvent); // Chaos Castle 5
+        yield return this.CreateMonsterSpawn(142, this.NpcDictionary[166], 024, 101, Direction.Undefined, SpawnTrigger.ManuallyForEvent); // Chaos Castle 5
+        yield return this.CreateMonsterSpawn(143, this.NpcDictionary[166], 041, 096, Direction.Undefined, SpawnTrigger.ManuallyForEvent); // Chaos Castle 5
+        yield return this.CreateMonsterSpawn(144, this.NpcDictionary[166], 041, 076, Direction.Undefined, SpawnTrigger.ManuallyForEvent); // Chaos Castle 5
+        yield return this.CreateMonsterSpawn(145, this.NpcDictionary[166], 038, 096, Direction.Undefined, SpawnTrigger.ManuallyForEvent); // Chaos Castle 5
+        yield return this.CreateMonsterSpawn(146, this.NpcDictionary[166], 032, 078, Direction.Undefined, SpawnTrigger.ManuallyForEvent); // Chaos Castle 5
+        yield return this.CreateMonsterSpawn(147, this.NpcDictionary[166], 027, 104, Direction.Undefined, SpawnTrigger.ManuallyForEvent); // Chaos Castle 5
+        yield return this.CreateMonsterSpawn(148, this.NpcDictionary[166], 044, 102, Direction.Undefined, SpawnTrigger.ManuallyForEvent); // Chaos Castle 5
+        yield return this.CreateMonsterSpawn(149, this.NpcDictionary[166], 039, 093, Direction.Undefined, SpawnTrigger.ManuallyForEvent); // Chaos Castle 5
+
+        yield return this.CreateMonsterSpawn(150, this.NpcDictionary[167], 026, 098, Direction.Undefined, SpawnTrigger.ManuallyForEvent); // Chaos Castle 6
+        yield return this.CreateMonsterSpawn(151, this.NpcDictionary[167], 027, 086, Direction.Undefined, SpawnTrigger.ManuallyForEvent); // Chaos Castle 6
+        yield return this.CreateMonsterSpawn(152, this.NpcDictionary[167], 026, 079, Direction.Undefined, SpawnTrigger.ManuallyForEvent); // Chaos Castle 6
+        yield return this.CreateMonsterSpawn(153, this.NpcDictionary[167], 033, 081, Direction.Undefined, SpawnTrigger.ManuallyForEvent); // Chaos Castle 6
+        yield return this.CreateMonsterSpawn(154, this.NpcDictionary[167], 026, 077, Direction.Undefined, SpawnTrigger.ManuallyForEvent); // Chaos Castle 6
+        yield return this.CreateMonsterSpawn(155, this.NpcDictionary[167], 043, 077, Direction.Undefined, SpawnTrigger.ManuallyForEvent); // Chaos Castle 6
+        yield return this.CreateMonsterSpawn(156, this.NpcDictionary[167], 043, 084, Direction.Undefined, SpawnTrigger.ManuallyForEvent); // Chaos Castle 6
+        yield return this.CreateMonsterSpawn(157, this.NpcDictionary[167], 027, 094, Direction.Undefined, SpawnTrigger.ManuallyForEvent); // Chaos Castle 6
+        yield return this.CreateMonsterSpawn(158, this.NpcDictionary[167], 029, 084, Direction.Undefined, SpawnTrigger.ManuallyForEvent); // Chaos Castle 6
+        yield return this.CreateMonsterSpawn(159, this.NpcDictionary[167], 044, 087, Direction.Undefined, SpawnTrigger.ManuallyForEvent); // Chaos Castle 6
+        yield return this.CreateMonsterSpawn(160, this.NpcDictionary[167], 038, 092, Direction.Undefined, SpawnTrigger.ManuallyForEvent); // Chaos Castle 6
+        yield return this.CreateMonsterSpawn(161, this.NpcDictionary[167], 029, 101, Direction.Undefined, SpawnTrigger.ManuallyForEvent); // Chaos Castle 6
+        yield return this.CreateMonsterSpawn(162, this.NpcDictionary[167], 038, 089, Direction.Undefined, SpawnTrigger.ManuallyForEvent); // Chaos Castle 6
+        yield return this.CreateMonsterSpawn(163, this.NpcDictionary[167], 042, 099, Direction.Undefined, SpawnTrigger.ManuallyForEvent); // Chaos Castle 6
+        yield return this.CreateMonsterSpawn(164, this.NpcDictionary[167], 029, 093, Direction.Undefined, SpawnTrigger.ManuallyForEvent); // Chaos Castle 6
+        yield return this.CreateMonsterSpawn(165, this.NpcDictionary[167], 026, 084, Direction.Undefined, SpawnTrigger.ManuallyForEvent); // Chaos Castle 6
+        yield return this.CreateMonsterSpawn(166, this.NpcDictionary[167], 029, 076, Direction.Undefined, SpawnTrigger.ManuallyForEvent); // Chaos Castle 6
+        yield return this.CreateMonsterSpawn(167, this.NpcDictionary[167], 035, 079, Direction.Undefined, SpawnTrigger.ManuallyForEvent); // Chaos Castle 6
+        yield return this.CreateMonsterSpawn(168, this.NpcDictionary[167], 041, 079, Direction.Undefined, SpawnTrigger.ManuallyForEvent); // Chaos Castle 6
+        yield return this.CreateMonsterSpawn(169, this.NpcDictionary[167], 036, 081, Direction.Undefined, SpawnTrigger.ManuallyForEvent); // Chaos Castle 6
+        yield return this.CreateMonsterSpawn(170, this.NpcDictionary[167], 041, 086, Direction.Undefined, SpawnTrigger.ManuallyForEvent); // Chaos Castle 6
+        yield return this.CreateMonsterSpawn(171, this.NpcDictionary[167], 035, 092, Direction.Undefined, SpawnTrigger.ManuallyForEvent); // Chaos Castle 6
+        yield return this.CreateMonsterSpawn(172, this.NpcDictionary[167], 038, 101, Direction.Undefined, SpawnTrigger.ManuallyForEvent); // Chaos Castle 6
+        yield return this.CreateMonsterSpawn(173, this.NpcDictionary[167], 026, 102, Direction.Undefined, SpawnTrigger.ManuallyForEvent); // Chaos Castle 6
+        yield return this.CreateMonsterSpawn(174, this.NpcDictionary[167], 038, 106, Direction.Undefined, SpawnTrigger.ManuallyForEvent); // Chaos Castle 6
+        yield return this.CreateMonsterSpawn(175, this.NpcDictionary[167], 042, 102, Direction.Undefined, SpawnTrigger.ManuallyForEvent); // Chaos Castle 6
+        yield return this.CreateMonsterSpawn(176, this.NpcDictionary[167], 030, 088, Direction.Undefined, SpawnTrigger.ManuallyForEvent); // Chaos Castle 6
+        yield return this.CreateMonsterSpawn(177, this.NpcDictionary[167], 029, 091, Direction.Undefined, SpawnTrigger.ManuallyForEvent); // Chaos Castle 6
+        yield return this.CreateMonsterSpawn(178, this.NpcDictionary[167], 041, 093, Direction.Undefined, SpawnTrigger.ManuallyForEvent); // Chaos Castle 6
+        yield return this.CreateMonsterSpawn(179, this.NpcDictionary[167], 043, 091, Direction.Undefined, SpawnTrigger.ManuallyForEvent); // Chaos Castle 6
+        yield return this.CreateMonsterSpawn(180, this.NpcDictionary[167], 032, 101, Direction.Undefined, SpawnTrigger.ManuallyForEvent); // Chaos Castle 6
+        yield return this.CreateMonsterSpawn(181, this.NpcDictionary[167], 033, 105, Direction.Undefined, SpawnTrigger.ManuallyForEvent); // Chaos Castle 6
+        yield return this.CreateMonsterSpawn(182, this.NpcDictionary[167], 024, 094, Direction.Undefined, SpawnTrigger.ManuallyForEvent); // Chaos Castle 6
+        yield return this.CreateMonsterSpawn(183, this.NpcDictionary[167], 032, 094, Direction.Undefined, SpawnTrigger.ManuallyForEvent); // Chaos Castle 6
+        yield return this.CreateMonsterSpawn(184, this.NpcDictionary[167], 036, 092, Direction.Undefined, SpawnTrigger.ManuallyForEvent); // Chaos Castle 6
+        yield return this.CreateMonsterSpawn(185, this.NpcDictionary[167], 040, 091, Direction.Undefined, SpawnTrigger.ManuallyForEvent); // Chaos Castle 6
+        yield return this.CreateMonsterSpawn(186, this.NpcDictionary[167], 040, 101, Direction.Undefined, SpawnTrigger.ManuallyForEvent); // Chaos Castle 6
+        yield return this.CreateMonsterSpawn(187, this.NpcDictionary[167], 036, 076, Direction.Undefined, SpawnTrigger.ManuallyForEvent); // Chaos Castle 6
+        yield return this.CreateMonsterSpawn(188, this.NpcDictionary[167], 026, 075, Direction.Undefined, SpawnTrigger.ManuallyForEvent); // Chaos Castle 6
+        yield return this.CreateMonsterSpawn(189, this.NpcDictionary[167], 030, 082, Direction.Undefined, SpawnTrigger.ManuallyForEvent); // Chaos Castle 6
+        yield return this.CreateMonsterSpawn(190, this.NpcDictionary[167], 024, 086, Direction.Undefined, SpawnTrigger.ManuallyForEvent); // Chaos Castle 6
+        yield return this.CreateMonsterSpawn(191, this.NpcDictionary[167], 037, 104, Direction.Undefined, SpawnTrigger.ManuallyForEvent); // Chaos Castle 6
+        yield return this.CreateMonsterSpawn(192, this.NpcDictionary[167], 039, 087, Direction.Undefined, SpawnTrigger.ManuallyForEvent); // Chaos Castle 6
+        yield return this.CreateMonsterSpawn(193, this.NpcDictionary[167], 038, 084, Direction.Undefined, SpawnTrigger.ManuallyForEvent); // Chaos Castle 6
+        yield return this.CreateMonsterSpawn(194, this.NpcDictionary[167], 030, 095, Direction.Undefined, SpawnTrigger.ManuallyForEvent); // Chaos Castle 6
+        yield return this.CreateMonsterSpawn(195, this.NpcDictionary[167], 029, 086, Direction.Undefined, SpawnTrigger.ManuallyForEvent); // Chaos Castle 6
+        yield return this.CreateMonsterSpawn(196, this.NpcDictionary[167], 040, 104, Direction.Undefined, SpawnTrigger.ManuallyForEvent); // Chaos Castle 6
+        yield return this.CreateMonsterSpawn(197, this.NpcDictionary[167], 043, 098, Direction.Undefined, SpawnTrigger.ManuallyForEvent); // Chaos Castle 6
+        yield return this.CreateMonsterSpawn(198, this.NpcDictionary[167], 041, 084, Direction.Undefined, SpawnTrigger.ManuallyForEvent); // Chaos Castle 6
     }
 
     /// <inheritdoc/>
