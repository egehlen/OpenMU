﻿// <copyright file="ComposableAttribute.cs" company="MUnique">
// Licensed under the MIT License. See LICENSE file in the project root for full license information.
// </copyright>

namespace MUnique.OpenMU.AttributeSystem;

/// <summary>
/// An attribute which is a composition of elements.
/// </summary>
public class ComposableAttribute : BaseAttribute, IComposableAttribute
{
    private readonly IList<IElement> _elementList;

    private float? _cachedValue;

    /// <summary>
    /// Initializes a new instance of the <see cref="ComposableAttribute" /> class.
    /// </summary>
    /// <param name="definition">The definition.</param>
    /// <param name="aggregateType">Type of the aggregate.</param>
    public ComposableAttribute(AttributeDefinition definition, AggregateType aggregateType = AggregateType.AddRaw)
        : base(definition, aggregateType)
    {
        this._elementList = new List<IElement>();
    }

    /// <inheritdoc/>
    public IEnumerable<IElement> Elements => this._elementList;

    /// <inheritdoc/>
    public override float Value => this._cachedValue ?? this.GetAndCacheValue();

    /// <inheritdoc/>
    public IComposableAttribute AddElement(IElement element)
    {
        this._elementList.Add(element);
        element.ValueChanged += this.ElementChanged;
        this.ElementChanged(element, EventArgs.Empty);

        return this;
    }

    /// <inheritdoc/>
    public void RemoveElement(IElement element)
    {
        if (this._elementList.Remove(element))
        {
            element.ValueChanged -= this.ElementChanged;
            this.ElementChanged(element, EventArgs.Empty);
        }
    }

    private float GetAndCacheValue()
    {
        if (this._elementList.Count == 0)
        {
            this._cachedValue = 0;
            return 0;
        }

        var rawValues = this.Elements.Where(e => e.AggregateType == AggregateType.AddRaw).Sum(e => e.Value);
        var multiValues = this.Elements.Where(e => e.AggregateType == AggregateType.Multiplicate).Select(e => e.Value).Concat(Enumerable.Repeat(1.0F, 1)).Aggregate((a, b) => a * b);
        var finalValues = this.Elements.Where(e => e.AggregateType == AggregateType.AddFinal).Sum(e => e.Value);
        var maxValues = this.Elements.Where(e => e.AggregateType == AggregateType.Maximum).MaxBy(e => e.Value)?.Value ?? 0;
        rawValues += maxValues;

        if (multiValues == 0 && this.Elements.All(e => e.AggregateType != AggregateType.Multiplicate))
        {
            multiValues = 1;
        }
        else if (rawValues == 0 && multiValues != 0 && this.Elements.All(e => e.AggregateType != AggregateType.AddRaw))
        {
            rawValues = 1;
        }
        else
        {
            // nothing to do
        }

<<<<<<< HEAD
        var newValue = (rawValues * multiValues + finalValues);
        if (this.Definition.MaximumValue.HasValue)
        {
            newValue = Math.Min(this.Definition.MaximumValue.Value, newValue);
        }

        this._cachedValue = newValue;
=======
        this._cachedValue = (rawValues * multiValues) + finalValues;
>>>>>>> fd9fbf89

        return this._cachedValue.Value;
    }

    private void ElementChanged(object? sender, EventArgs eventArgs)
    {
        this._cachedValue = null;
        this.RaiseValueChanged();
    }
}<|MERGE_RESOLUTION|>--- conflicted
+++ resolved
@@ -77,17 +77,13 @@
             // nothing to do
         }
 
-<<<<<<< HEAD
-        var newValue = (rawValues * multiValues + finalValues);
+        var newValue = (rawValues * multiValues) + finalValues;
         if (this.Definition.MaximumValue.HasValue)
         {
             newValue = Math.Min(this.Definition.MaximumValue.Value, newValue);
         }
 
         this._cachedValue = newValue;
-=======
-        this._cachedValue = (rawValues * multiValues) + finalValues;
->>>>>>> fd9fbf89
 
         return this._cachedValue.Value;
     }
