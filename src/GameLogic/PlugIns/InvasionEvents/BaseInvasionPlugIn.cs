﻿// <copyright file="BaseInvasionPlugIn.cs" company="MUnique">
// Licensed under the MIT License. See LICENSE file in the project root for full license information.
// </copyright>

namespace MUnique.OpenMU.GameLogic.PlugIns.InvasionEvents;

using MUnique.OpenMU.GameLogic.NPC;
using MUnique.OpenMU.GameLogic.PlugIns.PeriodicTasks;
using MUnique.OpenMU.GameLogic.Views;
using MUnique.OpenMU.PlugIns;

/// <summary>
/// Base class for invasion plugins.
/// </summary>
/// <typeparam name="TConfiguration">Configuration.</typeparam>
public abstract class BaseInvasionPlugIn<TConfiguration> : PeriodicTaskBasePlugIn<TConfiguration, InvasionGameServerState>, IPeriodicTaskPlugIn, IObjectAddedToMapPlugIn, ISupportCustomConfiguration<TConfiguration>
    where TConfiguration : PeriodicInvasionConfiguration
{
    /// <summary>
    /// Lorencia.
    /// </summary>
    protected const ushort LorenciaId = 0;

    /// <summary>
    /// Devias.
    /// </summary>
    protected const ushort DeviasId = 2;

    /// <summary>
    /// Noria.
    /// </summary>
    protected const ushort NoriaId = 3;

    /// <summary>
    /// Gets mobs which spawn on event starting only on the selected map.
    /// </summary>
    private readonly (ushort MonsterId, ushort Count)[] _mobsOnSelectedMap;

    /// <summary>
    /// Gets mobs which spawn on event starting.
    /// </summary>
    private readonly (ushort MapId, ushort MonsterId, ushort Count)[] _mobs;

    private readonly MapEventType? _mapEventType;

    /// <summary>
    /// Initializes a new instance of the <see cref="BaseInvasionPlugIn{TConfiguration}" /> class.
    /// </summary>
    /// <param name="mapEventType">Type of the map event.</param>
    /// <param name="mobs">The mobs which spawn on event starting only on the selected map.</param>
    /// <param name="mobsOnSelectedMap">The mobs which always spawn on event starting on the selected map.</param>
    protected BaseInvasionPlugIn(MapEventType? mapEventType, (ushort MapId, ushort MonsterId, ushort Count)[]? mobs, (ushort MonsterId, ushort Count)[] mobsOnSelectedMap)
    {
        this._mapEventType = mapEventType;
        this._mobs = mobs ?? Array.Empty<(ushort MapId, ushort MonsterId, ushort Count)>();
        this._mobsOnSelectedMap = mobsOnSelectedMap;
    }

    /// <summary>
    /// Occurs when the event has finished.
    /// </summary>
    public event EventHandler? Finished;

    /// <summary>
    /// Gets possible maps for the event.
    /// </summary>
    protected virtual ushort[] PossibleMaps { get; } = { LorenciaId, NoriaId, DeviasId };

    /// <inheritdoc />
    [System.Diagnostics.CodeAnalysis.SuppressMessage("Usage", "VSTHRD100:Avoid async void methods", Justification = "Catching all Exceptions.")]
    public virtual async void ObjectAddedToMap(GameMap map, ILocateable addedObject)
    {
        try
        {
            if (this._mapEventType is null)
            {
                return;
            }

            if (addedObject is Player player)
            {
                var state = this.GetStateByGameContext(player.GameContext);
                var isEnabled = state.State != PeriodicTaskState.NotStarted;
                await this.TrySendMapEventStateUpdateAsync(player, isEnabled).ConfigureAwait(false);
            }
        }
        catch
        {
            // must be catched because it's an async void method.
        }
    }

    /// <summary>
    /// Create a new monster.
    /// </summary>
    /// <param name="gameContext">The game context.</param>
    /// <param name="gameMap">The game map.</param>
    /// <param name="monsterDefinition">The monster definition.</param>
    /// <param name="x1">The x1.</param>
    /// <param name="x2">The x2.</param>
    /// <param name="y1">The y1.</param>
    /// <param name="y2">The y2.</param>
    /// <param name="quantity">The quantity.</param>
    protected async ValueTask CreateMonstersAsync(IGameContext gameContext, GameMap gameMap, MonsterDefinition monsterDefinition, byte x1, byte x2, byte y1, byte y2, ushort quantity)
    {
        var area = new MonsterSpawnArea
        {
            GameMap = gameMap.Definition,
            MonsterDefinition = monsterDefinition,
            SpawnTrigger = SpawnTrigger.Automatic,
            Quantity = 1,
            X1 = x1,
            X2 = x2,
            Y1 = y1,
            Y2 = y2,
        };

        while (quantity-- > 0)
        {
            var intelligence = new BasicMonsterIntelligence();

            var monster = new Monster(area, monsterDefinition, gameMap, gameContext.DropGenerator, intelligence, gameContext.PlugInManager, gameContext.PathFinderPool);

            monster.Initialize();

            await gameMap.AddAsync(monster).ConfigureAwait(false);

            this.Finished += CleanUpOnFinish;
            monster.Died += (_, _) => this.Finished -= CleanUpOnFinish;

#pragma warning disable VSTHRD100
            async void CleanUpOnFinish(object? sender, EventArgs e)
#pragma warning restore VSTHRD100
            {
                try
                {
                    this.Finished -= CleanUpOnFinish;
                    if (monster is not null && !monster.IsDisposed)
                    {
                        await monster.CurrentMap.RemoveAsync(monster).ConfigureAwait(false);
                        monster.Dispose();
                    }
                }
                catch
                {
                    // must be catched in async void method
                }
            }
        }
    }

    /// <summary>
    /// Spawn mobs on the map.
    /// </summary>
    /// <param name="gameContext">The game context.</param>
    /// <param name="mapId">The map id.</param>
    /// <param name="mobs">The mobs.</param>
    protected async ValueTask SpawnMobsAsync(IGameContext gameContext, ushort mapId, IEnumerable<(ushort MonsterId, ushort Count)> mobs)
    {
        var gameMap = await gameContext.GetMapAsync(mapId).ConfigureAwait(false);

        if (gameMap is null)
        {
            return;
        }

        var logger = gameContext.LoggerFactory.CreateLogger(this.GetType());
        foreach (var (mobId, mobsCount) in mobs)
        {
<<<<<<< HEAD
            var monsterDefinition = gameContext.Configuration.Monsters.First(m => m.Number == mobId);
            await this.CreateMonstersAsync(gameContext, gameMap, monsterDefinition, 10, 240, 10, 240, mobsCount).ConfigureAwait(false);
=======
            if (gameContext.Configuration.Monsters.FirstOrDefault(m => m.Number == mobId) is { } monsterDefinition)
            {
                await CreateMonstersAsync(gameContext, gameMap, monsterDefinition, 10, 240, 10, 240, mobsCount).ConfigureAwait(false);
            }
            else
            {
                logger.LogDebug("Skipping spawning of monster with number {mobId}, because monster definition wasn't found.", mobId);
            }
>>>>>>> 1df3631f
        }
    }

    /// <inheritdoc />
    protected async override ValueTask OnPrepareEventAsync(InvasionGameServerState state)
    {
        state.MapId = this.PossibleMaps[Rand.NextInt(0, this.PossibleMaps.Length)];
    }

    /// <inheritdoc />
    protected override InvasionGameServerState CreateState(IGameContext gameContext)
    {
        return new InvasionGameServerState(gameContext);
    }

    /// <summary>
    /// Returns true if the player stays on the map.
    /// </summary>
    /// <param name="player">The player.</param>
    /// <param name="checkForCurrentMap">True, if need to check current event map.</param>
    protected bool IsPlayerOnMap(Player player, bool checkForCurrentMap = false)
    {
        var state = this.GetStateByGameContext(player.GameContext);

        return player.CurrentMap is { } map
            && player.PlayerState.CurrentState != PlayerState.Disconnected
            && player.PlayerState.CurrentState != PlayerState.Finished
            && (!checkForCurrentMap || map.MapId == state.MapId);
    }

    /// <summary>
    /// Send a golden message to player's client.
    /// </summary>
    /// <param name="player">The player.</param>
    /// <param name="mapName">The map name.</param>
    protected async Task TrySendStartMessageAsync(Player player, string mapName)
    {
        var configuration = this.Configuration;

        if (configuration is null)
        {
            return;
        }

        var message = (configuration.Message ?? "[{mapName}] Invasion!").Replace("{mapName}", mapName, StringComparison.InvariantCulture);

        if (this.IsPlayerOnMap(player))
        {
            try
            {
                await player.InvokeViewPlugInAsync<IShowMessagePlugIn>(p => p.ShowMessageAsync(message, Interfaces.MessageType.GoldenCenter)).ConfigureAwait(false);
            }
            catch (Exception ex)
            {
                player.Logger.LogDebug(ex, "Unexpected error sending start message.");
            }
        }
    }

    /// <summary>
    /// Calls after the state changed to Prepared.
    /// </summary>
    /// <param name="state">The state.</param>
    protected override async ValueTask OnPreparedAsync(InvasionGameServerState state)
    {
        await state.Context.ForEachPlayerAsync(p => this.TrySendStartMessageAsync(p, state.MapName)).ConfigureAwait(false);

        if (this._mapEventType is not null)
        {
            await state.Context.ForEachPlayerAsync(p => this.TrySendMapEventStateUpdateAsync(p, true)).ConfigureAwait(false);
        }
    }

    /// <summary>
    /// Calls after the state changed to Started.
    /// </summary>
    /// <param name="state">State.</param>
    protected override async ValueTask OnStartedAsync(InvasionGameServerState state)
    {
        await this.SpawnMobsOnSelectedMapAsync(state).ConfigureAwait(false);
        await this.SpawnMobsOnMapsAsync(state).ConfigureAwait(false);
    }

    /// <summary>
    /// Calls after the state changed to Finished.
    /// </summary>
    /// <param name="state">State.</param>
    protected override async ValueTask OnFinishedAsync(InvasionGameServerState state)
    {
        if (this._mapEventType is not null)
        {
            await state.Context.ForEachPlayerAsync(p => this.TrySendMapEventStateUpdateAsync(p, false)).ConfigureAwait(false);
        }

        this.Finished?.Invoke(this, EventArgs.Empty);
    }

    /// <summary>
    /// Spawn mobs on the selected map.
    /// </summary>
    /// <param name="state">The state.</param>
    protected virtual async ValueTask SpawnMobsOnSelectedMapAsync(InvasionGameServerState state)
    {
        var gameContext = state.Context;
        await this.SpawnMobsAsync(gameContext, state.MapId, this._mobsOnSelectedMap).ConfigureAwait(false);
    }

    /// <summary>
    /// Spawn mobs on the map.
    /// </summary>
    /// <param name="state">The state.</param>
    protected virtual async ValueTask SpawnMobsOnMapsAsync(InvasionGameServerState state)
    {
        var gameContext = state.Context;

        foreach (var group in this._mobs.GroupBy(tuple => tuple.MapId))
        {
            var mapId = group.Key;
            var mobs = group.Select(group => (group.MonsterId, group.Count));

            await this.SpawnMobsAsync(gameContext, mapId, mobs).ConfigureAwait(false);
        }
    }

    private async Task TrySendMapEventStateUpdateAsync(Player player, bool enabled)
    {
        if (this._mapEventType is null || !this.IsPlayerOnMap(player, true))
        {
            return;
        }

        try
        {
            await player.InvokeViewPlugInAsync<IMapEventStateUpdatePlugIn>(p => p.UpdateStateAsync(enabled, this._mapEventType.Value)).ConfigureAwait(false);
        }
        catch (Exception ex)
        {
            player.Logger.LogDebug(ex, $"Unexpected error sending map event state update, event type {this._mapEventType}.");
        }
    }
}<|MERGE_RESOLUTION|>--- conflicted
+++ resolved
@@ -167,19 +167,14 @@
         var logger = gameContext.LoggerFactory.CreateLogger(this.GetType());
         foreach (var (mobId, mobsCount) in mobs)
         {
-<<<<<<< HEAD
-            var monsterDefinition = gameContext.Configuration.Monsters.First(m => m.Number == mobId);
-            await this.CreateMonstersAsync(gameContext, gameMap, monsterDefinition, 10, 240, 10, 240, mobsCount).ConfigureAwait(false);
-=======
             if (gameContext.Configuration.Monsters.FirstOrDefault(m => m.Number == mobId) is { } monsterDefinition)
             {
-                await CreateMonstersAsync(gameContext, gameMap, monsterDefinition, 10, 240, 10, 240, mobsCount).ConfigureAwait(false);
+                await this.CreateMonstersAsync(gameContext, gameMap, monsterDefinition, 10, 240, 10, 240, mobsCount).ConfigureAwait(false);
             }
             else
             {
                 logger.LogDebug("Skipping spawning of monster with number {mobId}, because monster definition wasn't found.", mobId);
             }
->>>>>>> 1df3631f
         }
     }
 
