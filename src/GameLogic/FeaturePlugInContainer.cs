--- conflicted
+++ resolved
@@ -27,10 +27,6 @@
             {
                 if (!this.currentlyEffectivePlugIns.ContainsKey(plugIn.GetType()))
                 {
-<<<<<<< HEAD
-                    var plugIn = (IFeaturePlugIn)Activator.CreateInstance(plugInType)!;
-=======
->>>>>>> 90e7402c
                     this.AddPlugIn(plugIn, true);
                 }
             }
