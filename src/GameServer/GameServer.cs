--- conflicted
+++ resolved
@@ -53,16 +53,11 @@
 
             try
             {
-<<<<<<< HEAD
                 var mapInitializer = new GameServerMapInitializer(gameServerDefinition, this.Id);
                 this.gameContext = new GameServerContext(gameServerDefinition, guildServer, loginServer, friendServer, persistenceContextProvider, mapInitializer);
                 this.gameContext.GameMapCreated += (sender, e) => this.OnPropertyChanged(nameof(this.Context));
                 this.gameContext.GameMapRemoved += (sender, e) => this.OnPropertyChanged(nameof(this.Context));
-=======
-                var mapInitializer = new GameServerMapInitializer(gameServerDefinition, this.Id, stateObserver);
-                this.gameContext = new GameServerContext(gameServerDefinition, guildServer, loginServer, friendServer, persistenceContextProvider, stateObserver, mapInitializer);
                 mapInitializer.PlugInManager = this.gameContext.PlugInManager;
->>>>>>> 10f58be4
             }
             catch (Exception ex)
             {
